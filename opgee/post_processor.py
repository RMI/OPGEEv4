#
# Support for post-processing plugins that run after a Field has been run.
#
# Author: Richard Plevin
# Copyright (c) 2024 the author and RMI
# See the https://opensource.org/licenses/MIT for license details.
#
from abc import abstractmethod
from dask.distributed import get_worker
import glob
import os

from distributed import Variable
from .config import getParam
from .core import OpgeeObject
from .error import AbstractMethodError, McsUserError
from .log import getLogger

_logger = getLogger(__name__)

def _in_worker() -> bool:
    """Check if the caller is running within a dask worker.

    :return: True if inside a worker
    :rtype: bool
    """
    try:
        get_worker()
        return True
    except ValueError:
        return False

class PostProcessor(OpgeeObject):
    """
    Abstract base class for post-processing plugins.

    Post-processing plugins provide users a way to collect model results,
    perform custom processing on them from within the ``opgee`` model, and
    to save those results in CSV files.

    To implement a post-processing plugin:

    1. Create a subclass of ``PostProcessor`` and implement the required
       ``run`` method, and optionally, the ``save`` method.

    2. Set the configuration variable ``OPGEE.PostProcPluginPath`` to the
       directory in which to find post-processing plugins. The value is a
       semicolon-delimited (on Windows) or colon-delimited (on macOS/Linux)
       string of directories from which to load files. Files are loaded in
       alphabetical order from each directory in the order given. Plugins
       are loaded by the ``opg run`` subcommand before running any fields,
       by calling ``PostProcessor.load_all_plugins()``

       Note that the loading and running of post-processors can be defeated
       by passing ``--no-post-plugin-path`` to the ``opg run`` subcommand.

    Post-processing plugins are run immediately after results are returned
    from running a ``Field``, in the method ``Field.get_result()``, by calling
    ``PostProcessor.run_post_processors(analysis: Analysis, self: Field, result: FieldResult)``,
    which calls the ``run()`` method on each plugin, in alphabetical order
    from each directory in the order specified in config variable
    ``OPGEE.PostProcPluginPath``.


    Subclasses must implement the ``run`` method to perform the post-processing,
    and they can optionally implement the ``save`` method to save the post-processed
    data to a file.

    The following is an example of a simple post-processing plugin, implemented
    as part of the ``opgee`` testing subsystem.

    .. literalinclude:: ../../tests/files/simple_post_processor.py
       :language: python
    """

    # List subclass instances in order defined on the command-line
    instances = []
<<<<<<< HEAD
    DASK_VARNAME = "postprocessors"
=======
    
    _plugins_loaded: bool = False
>>>>>>> 333dee6f

    def __init__(self):
        pass

    @abstractmethod
    def run(self, analysis, field, results):
        # to avoid an import cycle, args have no type specs

        """
        [Required method to be implemented by subclasses.]

        Run the desired post-processing.

        :param analysis: (Analysis) the Analysis applied to run the Field
        :param field: (Field) the Field that was run
        :param results: (FieldResult) the standard OPGEE results after running
          the Field.
        :return: nothing
        """
        raise AbstractMethodError(self.__class__, 'PostProcessor.run')

    def save(self, output_dir):
        """
        [Optional method to be implemented by subclasses.]

        Save the data accumulated by this plugin to a file.

        :param output_dir: (str) the directory to save the data to
        :return: nothing
        """
        pass

    @classmethod
    def clear(cls):
        """
        [Optional method to be implemented by subclasses]

        Clear any class variable state that should not persist between
        model runs. This describes class variables in the subclasses of
        ``PostProcessor``: the plugin instances stored here *should* persist.

        :return: nothing
        """
        pass

    @classmethod
    def decache(cls):
        cls.instances.clear()

    @classmethod
    def load_plugin(cls, path):
        """
        Load the plugin at the given ``path``, which must be a subclass
        of PostProcessor. Only one subclass should defined in this file;
        if more than one appears in the file, which one gets loaded is
        not well-defined.

        :return: nothing
        """
        import inspect
        import os.path
        from .utils import loadModuleFromPath

        if not os.path.exists(path):
            raise McsUserError(f"Path to plugin '{path}' does not exist.")

        module = loadModuleFromPath(path)
        found = False

        # Find the class, create an instance, and store it in cls.instances
        for _, subcls in inspect.getmembers(module):
            # Subclasses import PostProcessor, but we want only proper subclasses, not PostProcessor
            if subcls != PostProcessor and inspect.isclass(subcls) and issubclass(subcls, PostProcessor):
<<<<<<< HEAD
                found = True
                # do not instantiate an instance more than once
=======
                # ensure that only one instance of a given class is registered
>>>>>>> 333dee6f
                if any((isinstance(inst, subcls) for inst in cls.instances)):
                    continue
                instance = subcls()
                cls.instances.append(instance)
                return instance

        if not found:
            raise McsUserError(f"No subclass of PostProcessor found in module '{path}'")

    @staticmethod
    def _getPluginDirs():
        pluginPath = getParam('OPGEE.PostProcPluginPath')
        if not pluginPath:
            return []

        sep = os.path.pathsep  # ';' on Windows, ':' on Unix
        items = pluginPath.split(sep)

        return items

    @classmethod
    def load_all_plugins(cls):
        """
        Load all plugins found in the directory path specified by ``OPGEE.PostProcPluginPath``.
        The path is a semicolon-delimited (on Windows) or colon-delimited (on Unix) string
        of directories from which to load files. Files are loaded in alphabetical order from
        each directory in the order the directories are specified in the path.

        :return: nothing
        """
        if not (dirs := cls._getPluginDirs()) or cls._plugins_loaded:
            return

        for dir in dirs:
            files = sorted(glob.glob(os.path.join(dir, '*.py')))
            for file in files:
                cls.load_plugin(file)
        cls._plugins_loaded = True

    @classmethod
    def run_post_processors(cls, analysis, field, result):
<<<<<<< HEAD
        # if this is run from inside a dask worker, the clas instances won't 
        if _in_worker():
            load_var = Variable("loaded")
            try:
                loaded = load_var.get("200ms")
            except TimeoutError:
                loaded = False
            if not loaded:
                cls.load_all_plugins()
                load_var.set(True)
        for instance in cls.instances: # type: ignore
            _logger.info(f"Running {instance.__class__} on ")
=======
        cls.load_all_plugins()
        for instance in cls.instances:
>>>>>>> 333dee6f
            instance.run(analysis, field, result)

    @classmethod
    def save_post_processor_results(cls, output_dir):
        cls.load_all_plugins()
        for instance in cls.instances:
            instance.save(output_dir)
            instance.clear()<|MERGE_RESOLUTION|>--- conflicted
+++ resolved
@@ -75,12 +75,8 @@
 
     # List subclass instances in order defined on the command-line
     instances = []
-<<<<<<< HEAD
-    DASK_VARNAME = "postprocessors"
-=======
     
     _plugins_loaded: bool = False
->>>>>>> 333dee6f
 
     def __init__(self):
         pass
@@ -148,26 +144,19 @@
             raise McsUserError(f"Path to plugin '{path}' does not exist.")
 
         module = loadModuleFromPath(path)
-        found = False
 
         # Find the class, create an instance, and store it in cls.instances
         for _, subcls in inspect.getmembers(module):
             # Subclasses import PostProcessor, but we want only proper subclasses, not PostProcessor
             if subcls != PostProcessor and inspect.isclass(subcls) and issubclass(subcls, PostProcessor):
-<<<<<<< HEAD
-                found = True
-                # do not instantiate an instance more than once
-=======
                 # ensure that only one instance of a given class is registered
->>>>>>> 333dee6f
                 if any((isinstance(inst, subcls) for inst in cls.instances)):
                     continue
                 instance = subcls()
                 cls.instances.append(instance)
                 return instance
 
-        if not found:
-            raise McsUserError(f"No subclass of PostProcessor found in module '{path}'")
+        raise McsUserError(f"No subclass of PostProcessor found in module '{path}'")
 
     @staticmethod
     def _getPluginDirs():
@@ -201,23 +190,8 @@
 
     @classmethod
     def run_post_processors(cls, analysis, field, result):
-<<<<<<< HEAD
-        # if this is run from inside a dask worker, the clas instances won't 
-        if _in_worker():
-            load_var = Variable("loaded")
-            try:
-                loaded = load_var.get("200ms")
-            except TimeoutError:
-                loaded = False
-            if not loaded:
-                cls.load_all_plugins()
-                load_var.set(True)
-        for instance in cls.instances: # type: ignore
-            _logger.info(f"Running {instance.__class__} on ")
-=======
         cls.load_all_plugins()
         for instance in cls.instances:
->>>>>>> 333dee6f
             instance.run(analysis, field, result)
 
     @classmethod
