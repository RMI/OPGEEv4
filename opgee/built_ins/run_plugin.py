"""
.. OPGEE "run" sub-command

.. Copyright (c) 2021 Richard Plevin and Stanford University
   See the https://opensource.org/licenses/MIT for license details.
"""
<<<<<<< HEAD
from ..constants import SIMPLE_RESULT
from ..subcommand import SubcommandABC
=======
from ..subcommand import SubcommandABC
from opgee.constants import SIMPLE_RESULT
>>>>>>> 24df7d40
from ..log import getLogger, setLogFile

_logger = getLogger(__name__)


class RunCommand(SubcommandABC):
    def __init__(
        self,
        subparsers,
        name="run",
        help="Run the specified portion of an OPGEE LCA model",
    ):
        kwargs = {"help": help}
        super(RunCommand, self).__init__(name, subparsers, kwargs)

    def addArgs(self, parser):
        from ..config import getParam, getParamAsInt
        from ..constants import (
            CLUSTER_NONE,
            CLUSTER_TYPES,
            DEFAULT_RESULT_TYPE,
            DETAILED_RESULT,
            USER_RESULT_TYPES,
        )
        from ..utils import ParseCommaList, positive_int

        partition = getParam("SLURM.Partition")
        min_per_task = getParam("SLURM.MinutesPerTask")
        packet_size = getParamAsInt("OPGEE.MaxTrialsPerPacket") # 10 default

        # User can specify fields by name, or the number of fields to run MCS for, but not both.
        group = parser.add_mutually_exclusive_group()

        parser.add_argument(
            "-a",
            "--analyses",
            action=ParseCommaList,
            help="""Run only the specified analysis or analyses. Argument may be a 
                            comma-delimited list of Analysis names.""",
        )

        parser.add_argument(
            "-b",
            "--batch-size",
            type=int,
            help="""Write a results to a new file after the results for the given 
                            number of packets are returned. If not specified, results are written 
                            out only after all trials have completed.""",
        )

        parser.add_argument(
            "-B",
            "--batch-start",
            default=0,
            type=int,
            help="""The value to use to start numbering batch result files.
                            Default is zero. Ignored unless -S/--save-after is also specified.""",
        )

        cluster_type = getParam("OPGEE.ClusterType") or CLUSTER_NONE
        parser.add_argument(
            "-c",
            "--cluster-type",
            choices=CLUSTER_TYPES,
            help=f"""The type of cluster to use. Defaults to value of config
                            variable 'OPGEE.ClusterType', currently "{cluster_type}".""",
        )

        parser.add_argument(
            "-C",
            "--collect",
            action="store_true",
            help="""Whether to combine per-packet files into a single CSV when
                            simulation is complete. Note that the "collect" subcommand can do
                            this later if needed.""",
        )

        parser.add_argument(
            "-f",
            "--fields",
            action=ParseCommaList,
            help="""Run only the specified field or fields. Argument may be a 
                            comma-delimited list of Field names. To specify a field within a specific 
                            Analysis, use the syntax "analysis_name.field_name". Otherwise the field 
                            will be run for each Analysis the field name occurs within (respecting the
                            --analyses flag).""",
        )

        parser.add_argument(
            "-F",
            "--skip-fields",
            action=ParseCommaList,
            help="""Comma-delimited list of field names to exclude from analysis""",
        )

        parser.add_argument(
            "-i",
            "--ignore-errors",
            action="store_true",
            help="""Keep running even if some fields raise errors when run""",
        )

        parser.add_argument(
            "-m",
            "--model-file",
            action="append",
            help="""XML model definition files to load. If --no_default_model is not 
                                specified, the built-in files etc/opgee.xml and etc/attributes.xml are 
                                loaded first, and the XML files specified here will be merged with these.
                                If --no_default_model is specified, only the given files are loaded;
                                they are merged in the order stated.""",
        )

        parser.add_argument(
            "-M",
            "--minutes",
            default=min_per_task,
            type=positive_int,
            help=f"""The amount of wall time to allocate for each task.
                             Default is {min_per_task} minutes. Acceptable time formats include "minutes", 
                             "minutes:seconds", "hours:minutes:seconds", and formats involving days, 
                             which we shouldn't require. Ignored if --cluster-type=slurm is not specified.""",
        )

        parser.add_argument(
            "-n",
            "--no-default-model",
            action="store_true",
            help="""Don't load the built-in opgee.xml model definition.""",
        )

        group.add_argument(
            "-N",
            "--num-fields",
            type=positive_int,
            default=None,
            help="""Run MCS simulations on the first "num-fields" only.
                            (Mutually exclusive with -f/--fields.)""",
        )

        parser.add_argument(
            "-o", "--output-dir", help="""Write output to the specified directory."""
        )

        parser.add_argument(
            "-p",
            "--partition",
            default=None,
            help=f"""The name of the partition to use for job submissions. Default is the
                                value of config variable "SLURM.Partition", currently '{partition}'.
                                Ignored if --cluster-type=slurm is not specified.""",
        )

        parser.add_argument(
            "-P",
            "--packet-size",
            type=positive_int,
            default=packet_size,
            help=f"""Divide runs for a single field into groups of this size
                            to run serially on a single worker. Default is the value of configuration 
                            file parameter "OPGEE.MaxTrialsPerPacket", currently {packet_size}.""",
        ),

        parser.add_argument(
            "-r",
            "--result-type",
            type=str,
            choices=USER_RESULT_TYPES,
            help=f"""The type of result to return from each field. Default is "{DEFAULT_RESULT_TYPE}".
                            For "{SIMPLE_RESULT}" results, the following values are saved per trial in a separate 
                            file for each field: trial_num, CI, total GHGs, and emissions from combustion, land use,
                            venting/flaring, other. For "{DETAILED_RESULT}" results, per-process emissions and energy
                            use are stored.""",
        )

        parser.add_argument(
            "-s",
            "--simulation-dir",
            help='''The top-level directory to use for this simulation "package"''',
        )

        parser.add_argument(
            "-S",
            "--start-with",
            help="""The name of a field to start with. Use this to resume a run after a failure.
                            Can be combined with -n/--num-fields to run a large number of fields in smaller batches.""",
        )

        parser.add_argument(
            "-t",
            "--trials",
            default="all",
            help="""The trials to run. Can be expressed as a string containing
                            comma-delimited ranges and individual trail numbers, e.g. "1-20,22, 35, 42, 44-50").
                            The special string "all" (the default) runs all defined trials. Ignored 
                            unless -s/--simulation-dir is specified.""",
        )

        parser.add_argument(
            "-T",
            "--num-tasks",
            type=positive_int,
            default=None,
            help="""Number of worker tasks to create. Default is the number of fields, if
                                specified using -f/--fields, otherwise -T/--num_tasks is required.""",
        )

        parser.add_argument(
            "-v",
            "--save-comparison",
            help="""The name of a CSV file to which to save results suitable for 
                                use with the "compare" subcommand.""",
        )

        return parser

    def run(self, args, tool):
        from ..config import setParam
        from ..error import CommandlineError
        from ..model_file import model_analysis_names, fields_for_analysis
<<<<<<< HEAD
        from ..manager import Manager, save_results,TrialPacket, FieldPacket
=======
        from ..manager import Manager, save_results, TrialPacket, FieldPacket
>>>>>>> 24df7d40
        from ..utils import parseTrialString, mkdirs
        from ..mcs.simulation import Simulation, model_file_path
        from ..post_processor import PostProcessor

        analysis_names = args.analyses or []
        batch_size = args.batch_size
        batch_start = args.batch_start
        collect = args.collect
        field_names = args.fields or []
        minutes_per_task = args.minutes
        model_files = args.model_file  # all specified model files
        model_xml_file = (
            model_files[0] if model_files else None
        )  # TBD: currently using only the first model file specified
        num_fields = args.num_fields
        num_tasks = args.num_tasks
        output_dir = args.output_dir
        packet_size = args.packet_size
        result_type = args.result_type or SIMPLE_RESULT
        sim_dir = args.simulation_dir
        skip_fields = args.skip_fields
        start_with = args.start_with
        trial_nums = None
        trials = args.trials
        use_default_model = not args.no_default_model

        # TBD: conceptual problem: XML model merging doesn't happen until after we look for
        #  analyses and fields in the model XML. Might want to do XML-level merging before
        #  constructing internal model structure and before expanding templates. That is,
        #  just merge the XML files first, then expand only when about to run the model?
        #  Or when caching it.

        if sim_dir:
            metadata = Simulation.read_metadata(sim_dir)
            field_names = field_names or metadata["field_names"]
            trial_nums = (
                range(metadata["trials"]) if trials == "all" else parseTrialString(trials)
            )
            model_xml_file = model_xml_file or model_file_path(sim_dir)

            output_dir = f"{sim_dir}/results"

            # if not (num_tasks or num_fields or field_names):
            #     raise OpgeeException(
            #         f"Must specify field names (-f/--fields), number of fields "
            #         f"(-N/--num-fields) or number of tasks (-n/--num_tasks)"
            #     )

        if not output_dir:
            raise CommandlineError("Non-MCS runs must specify -o/--output-dir")

        setParam("OPGEE.output_dir", output_dir )
        mkdirs(output_dir)

        if not (field_names or analysis_names):
            raise CommandlineError(
                "Must indicate one or more fields or analyses to run"
            )

        if not (use_default_model or model_files):
            raise CommandlineError(
                "No model to run: the --model-file option was not used and --no-default-model was specified."
            )

        # TBD: unclear if this is necessary
        setParam(
            "OPGEE.XmlSavePathname", ""
        )  # avoid writing /tmp/final.xml since no need

        # TBD: decide if we need to support multiple analysis names (only 1st is used currently)
        analysis_name = (
            analysis_names[0]
            if analysis_names
            else model_analysis_names(model_xml_file)[0]
        )
        all_fields = fields_for_analysis(model_xml_file, analysis_name)

        field_names = [name.strip() for name in field_names] if field_names else None
        if field_names:
            unknown = set(field_names) - set(all_fields)
            if unknown:
                raise CommandlineError(
                    f"Fields not found in {model_xml_file}: {unknown}"
                )
        else:
            field_names = all_fields

        if start_with:
            # skip all before the named field
            i = field_names.index(start_with)
            field_names = field_names[i:]

        if num_fields:
            field_names = field_names[:num_fields]

        if skip_fields:
            field_names = [
                name.strip() for name in field_names if name not in skip_fields
            ]

        mgr = Manager(cluster_type=args.cluster_type)

        if sim_dir:
            if num_tasks is None:
                num_tasks = len(field_names)

            packets = TrialPacket.packetize(
                sim_dir, trial_nums, field_names, packet_size
            )
        else:
            packets = FieldPacket.packetize(
                model_xml_file, analysis_name, field_names, packet_size
            )

        results_list = []
        save_batches = batch_size is not None
        batch_num = batch_start

        for results in mgr.run_packets(
            packets,
            result_type=result_type,
            num_engines=num_tasks,
            minutes_per_task=minutes_per_task,
        ):

            # Save to disk, optionally in batches.
            results_list.append(results)
            if save_batches:
                if len(results_list) >= batch_size:
                    save_results(results_list, output_dir, batch_num=batch_num)
                    results_list.clear()
                    batch_num += 1

        if results_list:
            save_results(
                results_list, output_dir, batch_num=batch_num if batch_size else None
            )

        if collect and save_batches:
            # Combine partial result files into one
            pass<|MERGE_RESOLUTION|>--- conflicted
+++ resolved
@@ -4,13 +4,8 @@
 .. Copyright (c) 2021 Richard Plevin and Stanford University
    See the https://opensource.org/licenses/MIT for license details.
 """
-<<<<<<< HEAD
-from ..constants import SIMPLE_RESULT
-from ..subcommand import SubcommandABC
-=======
 from ..subcommand import SubcommandABC
 from opgee.constants import SIMPLE_RESULT
->>>>>>> 24df7d40
 from ..log import getLogger, setLogFile
 
 _logger = getLogger(__name__)
@@ -231,11 +226,7 @@
         from ..config import setParam
         from ..error import CommandlineError
         from ..model_file import model_analysis_names, fields_for_analysis
-<<<<<<< HEAD
-        from ..manager import Manager, save_results,TrialPacket, FieldPacket
-=======
         from ..manager import Manager, save_results, TrialPacket, FieldPacket
->>>>>>> 24df7d40
         from ..utils import parseTrialString, mkdirs
         from ..mcs.simulation import Simulation, model_file_path
         from ..post_processor import PostProcessor
