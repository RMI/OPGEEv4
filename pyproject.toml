[project]
name = "opgee"
version = "4.0.1a1"
description = "Python 3 package implementing life cycle analysis of oil fields"
authors = [
  { name = "Michael Barlow", email = "mbarlow@rmi.org" },
  { name = "Richard Plevin", email = "rich@plevin.com" },
]
dependencies = [
  "chemicals>=1.2.0",
  "dash>=2.18.1",
  "dash-core-components>=2.0.0",
  "dash-cytoscape>=1.0.2",
  "dash-html-components>=2.0.0",
  "dash-table>=5.0.0",
  "dask>=2024.10.0",
  "dask-jobqueue>=0.9.0",
  "fluids>=1.0.26",
  "lxml>=5.3.0",
  "networkx>=3.4.2",
  "numpy>=1.26.4",
  "pandas>=2.2.3",
  "pint>=0.24.3",
  "pint-pandas==0.6.2",
  "pydot>=3.0.2",
  "python-dateutil>=2.9.0.post0",
  "pyxsteam>=0.4.9",
  "scipy>=1.14.1",
  "semver>=3.0.2",
  "sphinx>=8.1.3",
  "sphinx-argparse>=0.5.2",
  "sphinx-rtd-theme>=3.0.1",
  "thermo>=0.3.0",
  "thermosteam>=0.45.0",
]
<<<<<<< HEAD
requires-python = ">=3.11,<=3.13"
=======
requires-python = ">=3.11"
>>>>>>> 72b53dea
readme = "README.md"
license = { text = "MIT License" }
classifiers = [
  "Development Status :: 2 - Pre-Alpha",
  "Intended Audience :: Science/Research",
  "License :: OSI Approved :: MIT License",
  "Programming Language :: Python :: 3",
  "Programming Language :: Python :: 3.11",
  "Programming Language :: Python :: 3.12",
]

[build-system]
requires = ["setuptools>=61"]
build-backend = "setuptools.build_meta"

[project.urls]
Homepage = "https://github.com/rjplevin/opgee"
Downloads = "https://github.com/arbrandt/OPGEEv4.git"

[project.scripts]
opg = "opgee.tool:main"

[tool.setuptools.packages.find]
include = ["opgee*"]

[tool.uv]
package = true

[dependency-groups]
dev = ["pytest>=8.3.4", "ruff>=0.8.3"]<|MERGE_RESOLUTION|>--- conflicted
+++ resolved
@@ -33,11 +33,7 @@
   "thermo>=0.3.0",
   "thermosteam>=0.45.0",
 ]
-<<<<<<< HEAD
-requires-python = ">=3.11,<=3.13"
-=======
 requires-python = ">=3.11"
->>>>>>> 72b53dea
 readme = "README.md"
 license = { text = "MIT License" }
 classifiers = [
