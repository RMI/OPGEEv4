#
# Field class
#
# Author: Richard Plevin and Wennan Long
#
# Copyright (c) 2021-2022 The Board of Trustees of the Leland Stanford Junior University.
# See LICENSE.txt for license details.
#
import networkx as nx
import pint
import pandas as pd

from . import ureg
from .config import getParamAsList
from .constants import (
    SIMPLE_RESULT,
    DETAILED_RESULT,
    ERROR_RESULT,
    DEFAULT_RESULT_TYPE,
    USER_RESULT_TYPES,
    ALL_RESULT_TYPES,
)
from .container import Container
from .core import elt_name, instantiate_subelts, dict_from_list, STP, magnitude
from .energy import Energy
from .error import (
    OpgeeException,
    OpgeeStopIteration,
    OpgeeMaxIterationsReached,
    OpgeeIterationConverged,
    ModelValidationError,
    ZeroEnergyFlowError,
)
from .import_export import ImportExport
from .log import getLogger
from .process import Process, Aggregator, Reservoir, decache_subclasses
from .process_groups import ProcessChoice
from .processes.steam_generator import SteamGenerator
from .processes.transport_energy import TransportEnergy
from .smart_defaults import SmartDefault
from .stream import Stream
from .thermodynamics import Oil, Gas, Water
from .utils import getBooleanXML, roundup
from .combine_streams import combine_streams
from .bfs import bfs

_logger = getLogger(__name__)


class FieldResult:
    def __init__(
        self,
        analysis_name,
        field_name,
        result_type,
        energy_data=None,
        ghg_data=None,      # CO2e
        gas_data=None,      # individual gases
        streams_data=None,
        ci_results=None,
        trial_num=None,
        error=None,
    ):
        self.analysis_name = analysis_name
        self.field_name = field_name
        self.result_type = result_type
        self.ci_results = ci_results  # list of tuples of (node_name, CI)
        self.energy = energy_data
        self.emissions = ghg_data  # TBD: change self.emissions to self.ghgs
        self.gases = gas_data
        self.streams = streams_data
        self.trial_num = trial_num
        self.error = error

    def __str__(self):
        trl = "" if self.trial_num is None else f"trl:{self.trial_num} "
        return f"<{self.__class__.__name__} ana:{self.analysis_name} fld:{self.field_name} {trl}err:{self.error} res:{self.result_type}>"


def total_emissions(proc, gwp):
    rates = proc.emissions.rates(gwp)
    total = rates.loc["GHG"].sum()
    return magnitude(total)


class Field(Container):
    """
    A `Field` contains all the `Process` instances associated with a single oil or
    gas field, and the `Stream` instances that connect them. It also holds an instance
    of `Reservoir`, which is a source (it has outputs only), in the process structure.

    Fields can contain mutually exclusive process choice sets that group processes to
    be enabled or disabled together as a coherent group. The "active" set is determimed
    by the value of attributes named the same as the `<ProcessChoice>` element.

    See {opgee}/etc/attributes.xml for attributes defined for the `<Field>`.
    See also :doc:`OPGEE XML documentation <opgee-xml>`
    """

    def __init__(self, name, attr_dict=None, parent=None, group_names=None):
        super().__init__(name, attr_dict=attr_dict, parent=parent)

        self.model = model = self.find_container("Model")
        self.group_names = group_names or []

        self.stream_dict = None
        self.boundary_dict = {}
        self.process_choice_dict = None
        self.process_dict = None
        self.agg_dict = None

        # DOCUMENT: boundary names must be predefined, but can be set in configuration.
        #   Each name must appear 0 or 1 times, and at least one boundary must be defined.
        self.known_boundaries = set(getParamAsList("OPGEE.Boundaries"))

        # Each Field has one of these built-in processes
        self.reservoir = None  # set in add_children()

        # Additional builtin processes can be instantiated and added here if needed
        self.builtin_procs = None  # set in add_children()

        self.extend = False

        # Stores the name of a Field that the current field copies then modifies
        # If a Field named X appears in an Analysis element, and specifies that it
        # modifies another Field Y, Field Y is copied and any elements defined within
        # Field X are merged into the copy, and the copy is added to the Model with the
        # new name. The "modifies" value is stored to record this behavior.
        self.modifies = None

        self.carbon_intensity = ureg.Quantity(0.0, "g/MJ")
        self.procs_beyond_boundary = None

        self.graph = None
        self.cycles = None

        # A "bulletin-board" to share data among processes, cleared in reset() method.
        self.process_data = {}

        self.wellhead_tp = None

        self.stp = STP

        self.component_fugitive_table = None
        self.loss_mat_gas_ave_df = None

        self.import_export = ImportExport()

        self.oil = Oil(self)
        self.gas = Gas(self)
        self.water = Water(self)

        # TODO: Why are these copied into the Field object? Why not access them from Model?
        # TODO: It's good practice to declare all instance vars in __init__ (set to None perhaps)
        #       other programmers (and PyCharm) recognize them as proper instance variables and
        #       not random values set in other methods.
        self.upstream_CI = model.upstream_CI
        self.vertical_drill_df = model.vertical_drill_df
        self.horizontal_drill_df = model.horizontal_drill_df
        self.imported_gas_comp = model.imported_gas_comp

        self.LNG_temp = model.const("LNG-temp")

        self.cache_attributes()
        self.steam_generator = SteamGenerator(self)
        self.transport_energy = TransportEnergy(self)  # N.B. accesses field.SOR

    def cache_attributes(self):
        self.AGR_feedin_press = self.attr("AGR_feedin_press")
        self.API = self.attr("API")
        self.depth = self.attr("depth")
        self.distance_survey = self.attr("distance_survey")
        self.downhole_pump = self.attr("downhole_pump")
        self.ecosystem_richness = self.attr("ecosystem_richness")
        self.eta_rig = self.attr("eta_rig")
        self.field_development_intensity = self.attr("field_development_intensity")
        self.field_production_lifetime = self.attr("field_production_lifetime")
        self.flood_gas_type = self.attr("flood_gas_type")
        self.FOR = self.attr("FOR")
        self.frac_CO2_breakthrough = self.attr("frac_CO2_breakthrough")
        self.frac_water_reinj = self.attr("fraction_water_reinjected")
        self.frac_wells_horizontal = self.attr("fraction_wells_horizontal")
        self.fraction_elec_onsite = self.attr("fraction_elec_onsite")
        self.fraction_remaining_gas_inj = self.attr("fraction_remaining_gas_inj")
        self.fraction_steam_cogen = self.attr("fraction_steam_cogen")
        self.fraction_steam_solar = self.attr("fraction_steam_solar")
        self.fraction_wells_fractured = self.attr("fraction_wells_fractured")
        self.friction_factor = self.attr("friction_factor")
        self.friction_loss_steam_distr = self.attr("friction_loss_steam_distr")
        self.gas_comp = self.attrs_with_prefix("gas_comp_")
        self.gas_flooding = self.attr("gas_flooding")
        self.gas_lifting = self.attr("gas_lifting")
        self.gas_oil_ratio = self.attr("GOR")
        self.gas_path = self.attr("gas_processing_path")
        self.GOR = self.attr("GOR")
        self.GFIR = self.attr("GFIR")
        self.GLIR = self.attr("GLIR")
        self.length_lateral = self.attr("length_lateral")
        self.mined_bitumen_p = self.attr("pressure_mined_bitumen")
        self.mined_bitumen_t = self.attr("temperature_mined_bitumen")
        self.natural_gas_reinjection = self.attr("natural_gas_reinjection")
        self.natural_gas_to_liquefaction_frac = self.attr("natural_gas_to_liquefaction_frac")
        self.num_prod_wells = self.attr("num_prod_wells")
        self.num_water_inj_wells = self.attr("num_water_inj_wells")
        self.num_gas_inj_wells = self.attr("num_gas_inj_wells")
        self.number_wells_dry = self.attr("number_wells_dry")
        self.number_wells_exploratory = self.attr("number_wells_exploratory")
        self.offshore = self.attr("offshore")
        self.oil_path = self.attr("oil_processing_path")
        self.oil_sands_mine = self.attr("oil_sands_mine")
        self.oil_volume_rate = self.attr("oil_prod")
        self.pipe_leakage = self.attr("surface_piping_leakage")
        self.pressure_gradient_fracturing = self.attr("pressure_gradient_fracturing")
        self.prod_tubing_diam = self.attr("well_diam")
        self.productivity_index = self.attr("prod_index")
        self.reflux_ratio = self.attr("reflux_ratio")
        self.regeneration_feed_temp = self.attr("regeneration_feed_temp")
        self.res_press = self.attr("res_press")
        self.res_temp = self.attr("res_temp")
        self.SOR = self.attr("SOR")
        self.stab_gas_press = self.attr("gas_pressure_after_boosting")
        self.steam_flooding = self.attr("steam_flooding")
        self.upgrader_type = self.attr("upgrader_type")  # used only in smart default
        self.volume_per_well_fractured = self.attr("volume_per_well_fractured")
        self.frac_venting = self.attr("frac_venting")
        self.water_flooding = self.attr("water_flooding")
        self.water_reinjection = self.attr("water_reinjection")
        self.weight_land_survey = self.attr("weight_land_survey")
        self.weight_ocean_survey = self.attr("weight_ocean_survey")
        self.well_complexity = self.attr("well_complexity")
        self.well_size = self.attr("well_size")

        # Add wellhead tp to the smart default
        self.wellhead_t = min(self.res_temp, self.attr("wellhead_temperature"))
        self.wellhead_p = min(self.res_press, self.attr("wellhead_pressure"))
        self.WIR = self.attr("WIR")
        self.WOR = self.attr("WOR")

    # Used by validate() to descend model hierarchy
    def _children(self):
        return (
            super()._children()
        )  # + self.streams() # Adding this caused several errors...

    def add_children(
        self, aggs=None, procs=None, streams=None, process_choice_dict=None
    ):
        # Note that `procs` include only Processes defined at the top-level of the field.
        # Other Processes maybe defined within the Aggregators in `aggs`.
        super().add_children(aggs=aggs, procs=procs)

        # Each Field has one of these built-in processes
        self.reservoir = Reservoir(parent=self)

        # Additional builtin processes can be instantiated and added here if needed
        self.builtin_procs = [self.reservoir]

        self.stream_dict = dict_from_list(streams)

        known_boundaries = self.known_boundaries

        # Remember streams that declare themselves as system boundaries. Keys must be one of the
        # values in the tuples in the _known_boundaries dictionary above. s
        boundary_dict = self.boundary_dict

        # Save references to boundary processes by name; fail if duplicate definitions are found.
        for proc in procs:
            boundary = proc.boundary
            if boundary:
                if boundary not in known_boundaries:
                    raise OpgeeException(
                        f"{self}: {proc} boundary {boundary} is not a known boundary name. Must be one of {known_boundaries}"
                    )

                other = boundary_dict.get(boundary)
                if other:
                    raise OpgeeException(
                        f"{self}: Duplicate declaration of boundary '{boundary}' in {proc} and {other}"
                    )

                boundary_dict[boundary] = proc
                # _logger.debug(f"{self}: {proc} defines boundary '{boundary}'")

        self.process_choice_dict = process_choice_dict

        all_procs = self.collect_processes()  # includes Reservoir
        self.process_dict = self.adopt(all_procs, asDict=True)

        self.agg_dict = {agg.name: agg for agg in self.descendant_aggs()}

        self.check_attr_constraints(self.attr_dict)

        (
            self.component_fugitive_table,
            self.loss_mat_gas_ave_df,
        ) = self.get_component_fugitive()

        self.finalize_process_graph()

    def finalize_process_graph(self):
        """
        Apply Smart Defaults and resolve process choices, which may depend on values
        of Smart Defaults. This can modify the process structure by including or
        excluding process groups, so we do this before computing the process network
        graph.

        :return: nothing
        """
        # The analysis arg now defaults to None, which means we've lost the ability to
        # have defaults that depend on Analysis attributes, e.g., "Analysis.gwp_horizon".
        # TODO: decide whether to give up that feature and drop analysis keyword
        SmartDefault.apply_defaults(self)
        self.resolve_process_choices()  # allows smart defaults to set process choices

        # we use networkx to reason about the directed graph of Processes (nodes)
        # and Streams (edges).
        self.graph = g = self._connect_processes()

        self.cycles = list(nx.simple_cycles(g))
        # if self.cycles:
        #     _logger.debug(f"Field '{self.name}' has cycles: {self.cycles}")

    # TBD: write test
    def _check_run_after_procs(self):
        """
        For procs tagged 'after="True"', allow outputs only to other "after" procs.
        """

        def _run_after_ok(proc):
            for dst in proc.successors():
                if not dst.run_after:
                    return False
            return True

        bad = [
            proc
            for proc in self.processes()
            if proc.run_after and not _run_after_ok(proc)
        ]
        if bad:
            # DOCUMENT after=True attribute
            raise OpgeeException(
                f"Processes {bad} are tagged 'after=True' but have output streams to non-'after' processes"
            )

        return True

    def __str__(self):
        return f"<Field '{self.name}'>"

    def _impute(self):
        # recursive helper function
        def _impute_upstream(proc):
            # recurse upstream, calling impute(), but don't cycle
            if proc and proc.enabled and not proc.visited():
                proc.visit()
                proc.impute()

                upstream_procs = {
                    stream.src_proc for stream in proc.inputs if stream.impute
                }
                for upstream_proc in upstream_procs:
                    _impute_upstream(upstream_proc)

        start_streams = self.find_start_streams()

        for stream in start_streams:
            if not stream.impute:
                raise OpgeeException(
                    f"A start stream {stream} cannot have its 'impute' flag set to '0'."
                )

        # Find procs with start == True or find start_procs upstream from streams with exogenous data.from
        # We require that all start streams emerge from one Process.
        start_procs = {p for p in self.processes() if p.impute_start} or {
            stream.src_proc for stream in start_streams
        }

        start_count = len(start_procs)
        # No impute
        if start_count == 0:
            return

        if start_count != 1:
            procs = f": {start_procs}" if start_count else ""

            raise OpgeeException(
                f"Expected one start process upstream from start streams, got {len(start_procs)}{procs}"
            )

        start_proc = start_procs.pop()
        _logger.debug(f"Running impute() for {start_proc}")

        try:
            _impute_upstream(start_proc)
        except OpgeeStopIteration:
            # Shouldn't be possible
            raise OpgeeException(
                "Impute failed due to a process loop. Use Stream attribute impute='0' to break cycle."
            )

    def run(self, analysis, compute_ci=True, trial_num=None):
        """
        Run all Processes defined for this Field, in the order computed from the graph
        characteristics, using the settings in `analysis` (e.g., GWP).

        :param analysis: (Analysis) the `Analysis` to use for analysis-specific settings.
        :param compute_ci: (bool) if False, CI calculation is not performed (used by some tests)
        :param trial_num: (int) the trial number, if running in MCS mode. This is used only for
            logging purposes.
        :return: None
        """
        from .core import Timer

        if self.is_enabled():
            timer = Timer("field.run")

            trial_str = f"trial {trial_num} of " if trial_num is not None else ""
            _logger.info(f"Running {trial_str}'{self.name}'")

            self.check_enabled_processes()

            # Cache the sets of processes within and outside the current boundary. We use
            # this information in compute_carbon_intensity() to ignore irrelevant procs.
            boundary_proc = self.boundary_process(analysis)
            self.procs_beyond_boundary = boundary_proc.beyond_boundary()

            self.reset()
            self._impute()
            self.reset_iteration()
            self.run_processes(analysis)

            self.check_balances()

            # Perform aggregations
            self.get_energy_rates()

            self.get_emission_rates(
                analysis, procs_to_exclude=self.procs_beyond_boundary
            )
            self.carbon_intensity = (
                self.compute_carbon_intensity(analysis) if compute_ci else None
            )
            _logger.info(timer.stop())

    def reset(self):
        self.reset_streams()
        self.reset_processes()
        # TODO: self.process_data.clear()

        # TODO: figure out why this breaks all tests for processes that
        #  look for process data named "processing_unit_loss_rate_df".
        #  That data is stored only in gas_gathering.py (run method).
        #  It appears that maintaining this data between Field runs is
        #  required for some reason. Seems like a stale cache bug.
        #
        # self.process_data.clear()

        SmartDefault.decache()
        decache_subclasses()

    def reset_iteration(self):
        Process.clear_iterating_process_list()
        for proc in self.processes():
            proc.reset_iteration()

    def reset_processes(self):
        for proc in self.processes():
            proc.reset()  # also resets iteration

    def reset_streams(self):
        for stream in self.streams():
            # If a stream is disabled, leave it so. (self.streams() returns only enabled streams.)
            # Otherwise, disable it if either of its source or destination processes is disabled.
            if not (stream.src_proc.enabled and stream.dst_proc.enabled):
                stream.set_enabled(False)

            stream.reset()

    def check_balances(self):
        for p in self.processes():
            p.check_balances()

    def boundary_processes(self):
        boundary_procs = [proc for proc in self.processes() if proc.boundary]
        return boundary_procs

    def boundary_process(self, analysis) -> Process:
        """
        Return the currently chosen boundary process.

        :return: (opgee.Process) the currently chosen boundary process
        """
        try:
            return self.boundary_dict[analysis.boundary]
        except KeyError:
            raise OpgeeException(
                f"{self} does not declare boundary process '{analysis.boundary}'."
            )

    def defined_boundaries(self):
        """
        Return the names of all boundaries defined in configuration system)
        """
        return self.known_boundaries

    def boundary_energy_flow_rate(self, analysis, raiseError=True):
        """
        Return the energy flow rate for the user's chosen system boundary, functional unit
        (oil vs gas)

        :param analysis: (Analysis) the analysis this field is part of
        :param raiseError: (bool) whether to raise an error if the energy flow is zero at the boundary
        :return: (pint.Quantity) the energy flow at the boundary
        """
        boundary_proc = self.boundary_process(analysis)
        combined_stream = combine_streams(boundary_proc.inputs)

        # TODO: Add method to calculate petcoke energy flow rate
        energy = self.oil.energy_flow_rate(combined_stream) + self.gas.energy_flow_rate(
            combined_stream
        )

        if energy.m == 0:
            if raiseError:
                raise ZeroEnergyFlowError(boundary_proc)
            else:
                _logger.warning(
                    f"Zero energy flow rate for {boundary_proc.boundary} boundary process {boundary_proc}"
                )

        return energy

    def compute_carbon_intensity(self, analysis):
        """
        Compute carbon intensity by summing emissions from all processes within the
        selected system boundary and dividing by the flow of the functional unit
        across that boundary stream.

        :param analysis: (Analysis) the analysis this field is part of
        :return: (pint.Quantity) carbon intensity in units of g CO2e/MJ
        """
        rates = self.emissions.rates(analysis.gwp)
        onsite_emissions = rates.loc["GHG"].sum()
        net_import = self.get_net_imported_product()
        imported_emissions = self.get_imported_emissions(net_import)
        total_emissions = onsite_emissions + imported_emissions

        # TODO: add option for displacement method
        # fn_unit = NATURAL_GAS if analysis.fn_unit == 'gas' else CRUDE_OIL
        # byproduct_names = self.product_names.drop(fn_unit)
        # byproduct_carbon_credit = self.get_carbon_credit(byproduct_names, analysis)
        # total_emissions = onsite_emissions + imported_emissions - byproduct_carbon_credit
        # energy = self.boundary_energy_flow_rate(analysis)

        # export_df = self.import_export.export_df
        # export_LHV = export_df.drop(columns=["Water"]).sum(axis='columns').sum()
        # self.carbon_intensity = ci = (total_emissions / export_LHV).to('grams/MJ')
        boundary_energy_flow_rate = self.boundary_energy_flow_rate(analysis)
        self.carbon_intensity = ci = ureg.Quantity(0, "grams/MJ")
        if boundary_energy_flow_rate.m != 0:
            self.carbon_intensity = ci = (
                total_emissions / boundary_energy_flow_rate
            ).to("grams/MJ")

        return ci

    def partial_ci_values(self, analysis, nodes):
        """
        Compute partial CI for each node in ``nodes``, skipping boundary nodes, since
        these have no emissions and serve only to identify the endpoint for CI
        calculation.

        :param analysis: (opgee.Analysis)
        :param nodes: (list of Processes and/or Containers)
        :return: A list of tuples of (item_name, partial_CI)
        """
        from .error import ZeroEnergyFlowError
        from .process import Boundary

        try:
            energy = self.boundary_energy_flow_rate(analysis)

        except ZeroEnergyFlowError:
            _logger.error(
                f"Can't save results: zero energy flow at system boundary for {self}"
            )
            return None

        def partial_ci(obj):
            ghgs = obj.emissions.data.sum(axis="columns")["GHG"]
            if not isinstance(ghgs, pint.Quantity):
                ghgs = ureg.Quantity(ghgs, "tonne/day")

            ci = ghgs / energy
            # convert to g/MJ, but we don't need units in CSV file
            return ci.to("grams/MJ").m

        results = [
            (obj.name, partial_ci(obj))
            for obj in nodes
            if not isinstance(obj, Boundary)
        ]
        return results

    def energy_and_emissions(self, analysis):
        import pandas as pd

        gwp = analysis.gwp
        procs = self.processes()
        energy_by_proc = {
            proc.name: magnitude(proc.energy.rates().sum()) for proc in procs
        }
        energy_data = pd.Series(energy_by_proc, name=self.name)

        ghgs_by_proc = {proc.name: total_emissions(proc, gwp) for proc in procs}
        ghg_data = pd.Series(ghgs_by_proc, name=self.name)

        # TBD: create a more detailed csv file with ProcessName, and emission categories
        #  [EM_COMBUSTION, EM_LAND_USE, EM_VENTING, EM_FLARING, EM_FUGITIVES, EM_OTHER] as
        #  remaining columns, and species ['VOC', 'CO', 'CH4', 'N2O', 'CO2', 'GHG'] as rows.
        #  So basically, adding a column to each Emissions dataframe with the name of the
        #  process, then concatenating them into a dataframe.
        def gas_df_with_name(proc):
            from copy import copy

            df = proc.emissions.data.reset_index().rename(columns={"index": "gas"})
            cols = ['field', 'process'] + list(df.columns)
            df['field'] = self.name
            df['process'] = proc.name
            df = df[cols].pint.dequantify() # move units to 2nd row of column headings...
            return df.droplevel('unit', axis='columns')    # ... and drop the units

        gases_by_proc = [gas_df_with_name(proc) for proc in procs]
        gases_data = pd.concat(gases_by_proc)

        return energy_data, ghg_data, gases_data

    def get_result(self, analysis, result_type, trial_num=None) -> FieldResult:
        """
        Collect results according to ``result_type``

        :param analysis: (Analysis) the analysis this field is part of
        :param result_type: (str) whether to return detailed or simple results. Legal values
            are DETAILED_RESULT or SIMPLE_RESULT.
        :param trial_num: (int) trial number, if running in MCS mode
        :return: (FieldResult) results
        """
        energy_data, ghg_data, gas_data = (
            self.energy_and_emissions(analysis)
            if result_type == DETAILED_RESULT
            else (None, None, None)
        )

        nodes = self.processes() if DETAILED_RESULT else self.children()
        ci_tuples = self.partial_ci_values(analysis, nodes)

        ci_results = (
            None
            if ci_tuples is None
            else [("TOTAL", self.carbon_intensity.m)] + ci_tuples
        )

        streams = self.streams()

        streams_data = pd.concat([s.to_dataframe() for s in streams])

        # TBD: need to save the streams data to CSV
        #  =========================================

        result = FieldResult(
            analysis.name,
            self.name,
            result_type,
            trial_num=trial_num,
            ci_results=ci_results,
            energy_data=energy_data,
            ghg_data=ghg_data,          # TBD: superseded by gas_data
            gas_data=gas_data,
            streams_data=streams_data,
        )
        return result

    def get_imported_emissions(self, net_import):
        """
        Calculate imported product emissions based on the upstream CI from GREET1_2016

        :param net_import: (Pandas.Series) net import energy rates (water is mass rate)
        :return: total emissions (units of g CO2)
        """
        from .import_export import WATER, N2, CO2_Flooding

        imported_emissions = ureg.Quantity(0.0, "tonne/day")

        for product, energy_rate in net_import.items():
            # TODO: Water, N2, and CO2 flooding is not in self.upstream_CI and not in upstream-CI.csv,
            #  which has units of g/mmbtu
            if product == WATER or product == N2 or product == CO2_Flooding:
                continue

            energy_rate = (
                energy_rate
                if isinstance(energy_rate, pint.Quantity)
                else ureg.Quantity(energy_rate, "mmbtu/day")
            )

            if energy_rate.m > 0:
                imported_emissions += energy_rate * self.upstream_CI.loc[product, "EF"]

        return imported_emissions

    # TODO Is this function deprecated or just not used yet?
    def get_carbon_credit(self, byproduct_names, analysis):
        """
        Calculate carbon credit from byproduct used for displacement co-production method

        :param net_import: (Pandas.Series) net import energy rates (water is mass rate)
        :return: total emissions (units of g CO2)
        """

        carbon_credit = ureg.Quantity(0.0, "tonne/day")
        export = self.import_export.export_df
        process_names = set(export.index)
        for name in byproduct_names:
            process_name = self.product_boundaries.loc[name, analysis.boundary]
            if process_name and process_name in process_names:
                carbon_credit += (
                    export.loc[process_name, name] * self.upstream_CI.loc[name, "EF"]
                )

        return carbon_credit

    @staticmethod
    def comp_fugitive_productivity(prod_mat_gas, mean):
        """
        Given field mean, find the value in the gas productivity table

        :param mean:
        :param prod_mat_gas:
        :return:
        """
        result = prod_mat_gas[
            (prod_mat_gas["Bin low"] < mean) & (prod_mat_gas["Bin high"] >= mean)
        ].index.values.astype(int)[0]

        return result

    @staticmethod
    def comp_fugitive_loss(loss_mat_ave, assignment):
        """
        Given assignment, find the loss rate in the loss rate table

        :param loss_mat_ave:
        :param assignment:
        :return:
        """
        return loss_mat_ave.iloc[assignment - 1, :]

    def get_component_fugitive(self):
        """
        Calculate loss rate for downhole pump, separation, and crude oil storage using Jeff's component fugitive model

        :return: (Pandas.Series) Process unit loss rate
        """
        model = self.model
        GOR = self.attr("GOR")
        GOR_cutoff = self.attr("GOR_cutoff")
        oil_rate = self.attr("oil_prod")
        productivity = oil_rate * (GOR + self.attr("gas_lifting") * self.attr("GLIR"))
        frac_wells_with_plunger = self.attr("frac_wells_with_plunger").m
        frac_wells_with_non_plunger = self.attr("frac_wells_with_non_plunger").m

        if self.attr("gas_flooding") and self.attr("flood_gas_type") == "CO2":
            productivity += (
                oil_rate * self.attr("GFIR") * self.attr("frac_CO2_breakthrough")
            )

        num_prod_wells = self.attr("num_prod_wells")
        separation_loss_rate = ureg.Quantity(0.0, "frac")
        tank_loss_rate = ureg.Quantity(0.0, "frac")
        pump_loss_rate = ureg.Quantity(0.0, "frac")
        loss_mat_gas_ave_df = pd.DataFrame()

        if num_prod_wells > 0:
            productivity /= num_prod_wells

            productivity = productivity.to("kscf/day").m

            loss_mat_gas = model.loss_matrix_gas
            loss_mat_oil = model.loss_matrix_oil
            prod_mat_gas = model.productivity_gas
            prod_mat_oil = model.productivity_oil

            field_productivity = pd.DataFrame(
                columns=[
                    "Assignment",
                    "col_shift",
                    "Mean gas rate (Mscf/well/day)",
                    "Frac total gas",
                ],
                index=prod_mat_gas.index,
            )

            field_productivity["Mean gas rate (Mscf/well/day)"] = (
                prod_mat_gas["Normalized rate"]
                if GOR > GOR_cutoff
                else prod_mat_oil["Normalized rate"]
            )
            field_productivity["Mean gas rate (Mscf/well/day)"] *= productivity

            field_productivity["Frac total gas"] = (
                prod_mat_gas["Frac total gas"]
                if GOR > GOR_cutoff
                else prod_mat_oil["Frac total gas"]
            )

            field_productivity["Assignment"] = field_productivity.apply(
                lambda row: self.comp_fugitive_productivity(
                    prod_mat_gas, row["Mean gas rate (Mscf/well/day)"]
                ),
                axis=1,
            )

            # TBD: this has a hidden dependency on the tables' column names. Possible to compute this instead?
            common_cols = [
                "Well",
                "Header",
                "Heater",
                "Separator",
                "Meter",
                "Tanks-leaks",
                "Tank-thief hatch",
                "Recip Comp",
                "Dehydrator",
                "Chem Inj Pump",
                "Pneum Controllers",
                "Flash factor",
            ]
            cols_gas = common_cols + ["LU-plunger", "LU-no plunger"]
            cols_oil = common_cols
            tranch = range(10)
            flash_factor = 0.51  # kg CH4/bbl (total flashing gas). Divide by 0.51 to correct for fraction of wells controlled in Rutherford et al. 2021
            loss_mat_gas_ave = loss_mat_gas.mean(axis=0).values
            loss_mat_gas_ave = loss_mat_gas_ave.reshape(len(tranch), len(cols_gas))
            loss_mat_gas_ave_df = pd.DataFrame(
                data=loss_mat_gas_ave, index=prod_mat_gas["Bin low"], columns=cols_gas
            )

            cols = cols_gas if GOR > GOR_cutoff else cols_oil
            loss_mat = loss_mat_gas if GOR > GOR_cutoff else loss_mat_oil
            loss_mat_ave = loss_mat.mean(axis=0).values
            loss_mat_ave = loss_mat_ave.reshape(len(tranch), len(cols))
            df = pd.DataFrame(loss_mat_ave, columns=cols, index=range(len(tranch)))

            df = field_productivity.apply(
                lambda row: self.comp_fugitive_loss(df, row["Assignment"]), axis=1
            )
            comp_fugitive = df.T.dot(field_productivity["Frac total gas"])
            comp_fugitive["Flash factor"] /= flash_factor

            separation_loss_rate = comp_fugitive["Separator"]
            tank_loss_rate = comp_fugitive["Flash factor"]
            pump_loss_rate = comp_fugitive
            pump_loss_rate.drop(
                "Separator", inplace=True
            )  # TBD: drop both at same time
            pump_loss_rate.drop("Flash factor", inplace=True)

            if GOR > GOR_cutoff:
                pump_loss_rate["LU-plunger-norm"] = (
                    pump_loss_rate["LU-plunger"] * frac_wells_with_plunger
                    + pump_loss_rate["LU-no plunger"] * frac_wells_with_non_plunger
                )
                pump_loss_rate.drop(
                    "LU-plunger", inplace=True
                )  # TBD: drop both at same time
                pump_loss_rate.drop("LU-no plunger", inplace=True)
            pump_loss_rate = pump_loss_rate.sum()

            compressor_list = ["SourGasCompressor", "GasReinjectionCompressor"]
        # well_list = ["CO2InjectionWell", "GasReinjectionWell", "SourGasInjection"]

        process_loss_rate_dict = {
            "Separation": separation_loss_rate,
            "CrudeOilStorage": tank_loss_rate,
            "DownholePump": pump_loss_rate,
        }

        process_loss_rate = pd.Series(data=process_loss_rate_dict, dtype="pint[frac]")

        return process_loss_rate, loss_mat_gas_ave_df

    def get_completion_and_workover_C1_rate(self):
        """
        Calculate the total C1 rate for completion and workover events in a well system.

        This function takes into account the attributes 'is_flaring', 'is_REC', and 'frac_well_fractured'
        to determine the C1 rates for completion and workover events. The calculation uses a dataframe
        containing C1 rates for different scenarios of hydraulic fracturing, well type, flaring, and REC.

        Returns:
            float: The total C1 rate for completion and workover events in the well system.
        """
        oil_sands_mine = self.oil_sands_mine
        completion_event = (
            self.num_prod_wells
            if oil_sands_mine == "None"
            else ureg.Quantity(0, "frac")
        )
        workover_event = completion_event * self.attr("workovers_per_well")

        is_flaring = self.attr("is_flaring")
        is_REC = self.attr("is_REC")
        frac_well_fractured = self.attr("frac_well_fractured")
        df = self.model.well_completion_and_workover_C1_rate

        def find_value(df, is_hydraulic_fracture, well_type, is_flaring, is_REC):
            result = df.loc[
                (df["is_hydraulic_fracture"] == is_hydraulic_fracture)
                & (df["type"] == well_type)
                & (df["is_flaring"] == is_flaring)
                & (df["is_REC"] == is_REC)
            ]

            return (
                result["value"].values[0]
                if not result.empty
                else ureg.Quantity(0, "tonne")
            )

        def calculate_C1_rate(event, well_type):
            fracture_rate = find_value(df, "Yes", well_type, is_flaring, is_REC)
            no_fracture_rate = find_value(df, "No", well_type, is_flaring, "No")

            C1_rate = fracture_rate * frac_well_fractured + no_fracture_rate * (
                1 - frac_well_fractured
            )
            return C1_rate * event

        completion_C1_rate = calculate_C1_rate(completion_event, "Completion")
        workover_C1_rate = calculate_C1_rate(workover_event, "Workover")

        return (completion_C1_rate + workover_C1_rate) / self.field_production_lifetime

    def validate(self):
        """
        Perform logical checks on the field after loading the entire model to ensure the field
        is "well-defined". This allows the processing code to avoid testing validity at run-time.
        Field conditions include:

        - Cycles cannot span the current boundary.
        - Aggregators cannot span the current boundary.
        - The chosen system boundary is defined for this field
        - Logical contradictions in attribute some settings

        :return: none
        :raises ModelValidationError: raised if any validation condition is violated.
        """
        super().validate()

        # Accumulate error msgs so user can correct them all at once.
        msgs = []

        try:
            self._check_run_after_procs()
        except OpgeeException as e:
            msgs.append(str(e))

        for proc in self.boundary_processes():
            # Cycles cannot span the current boundary. Test this by checking that the boundary
            # proc is not in any cycle. (N.B. __init__ evaluates and stores cycles.)

            # Check that there are Processes outside the current boundary. If not, nothing more to do.
            beyond = proc.beyond_boundary()
            if not beyond:
                continue

            for cycle in self.cycles:
                if proc in cycle:
                    msgs.append(
                        f"{proc.boundary} boundary {proc} is in one or more cycles."
                    )
                    break

            # There will generally be far fewer Processes outside the system boundary than within,
            # so we check that procs outside the boundary are not in Aggregators with members inside.
            aggs = self.descendant_aggs()
            for agg in aggs:
                procs = agg.descendant_procs()
                if not procs:
                    continue

                # See if first proc is inside or beyond the boundary, then make sure the rest are the same
                is_inside = procs[0] not in beyond
                is_beyond = not is_inside  # improves readability
                for proc in procs:
                    if (is_inside and proc in beyond) or (
                        is_beyond and proc not in beyond
                    ):
                        msgs.append(f"{agg} spans the {proc.boundary} boundary.")

        if self.attr("steam_flooding") and not self.attr("SOR"):
            msgs.append("SOR cannot be 0 when steam_flooding is chosen")

        if msgs:
            msg = "\n - ".join(msgs)
            raise ModelValidationError(f"Field validation failed: {msg}")

    def report(self, include_streams=False):
        """
        Print a text report showing Streams, energy, and emissions.
        """
        from .utils import dequantify_dataframe

        name = self.name

        if include_streams:
            _logger.debug(f"\n*** Streams for field '{name}'")
            for stream in self.streams():
                _logger.debug(
                    f"{stream} (tonne/day)\n{dequantify_dataframe(stream.components)}\n"
                )

        _logger.debug(f"{self}\nEnergy consumption:\n{self.energy.data}")
        _logger.debug(
            f"\nCumulative emissions to environment (tonne/day):\n{dequantify_dataframe(self.emissions.data)}"
        )
        _logger.debug(f"CI: {self.carbon_intensity:.2f}")

    def _is_cycle_member(self, process):
        """
        Return True if `process` is a member of any process cycle.

        :param process: (Process)
        :return: (bool)
        """
        return any([process in cycle for cycle in self.cycles])

    def _depends_on_cycle(self, process, visited=None):
        """
        Walk backwards (via input streams) and see if we encounter any
        node more than once, in which case ``process`` depends on a cycle.

        :param process: (opgee.Process) the Process that may depend on cycles.
        :param visited: (set) the Processes we've already encountered in our search.
        :return: (bool) True if ``process`` depends on any cycle, False otherwise.
        """

        visited = visited or set()

        for predecessor in process.predecessors():
            if predecessor in visited:
                return True

            visited.add(predecessor)
            if self._depends_on_cycle(predecessor, visited=visited):
                return True

        return False

    def _compute_graph_sections(self):
        """
        Divide the nodes of ``self.graph`` into four disjoint sets:
        1. Nodes neither in cycle nor dependent on cycles
        2. Nodes in cycles
        3. Nodes dependent on cycles
        4. Nodes tagged "after='true'" in the XML, sorted topologically

        :return: (4-tuple of sets of Processes)
        """
        processes = self.processes()

        # TODO: Wennan, I think the better fix here is to ensure that there are
        #   no disabled process in cycles.

        procs_in_cycles = set()
        reported = set()
        for cycle in self.cycles:
            for proc in cycle:
                if proc.is_enabled():
                    procs_in_cycles.add(proc)
                elif proc not in reported:
                    _logger.debug(f"Disabled proc {proc} is in one or more cycles")
                    reported.add(proc)  # so we report it only once

        cycle_dependent = set()

        if procs_in_cycles:
            for process in processes:
                if process not in procs_in_cycles and self._depends_on_cycle(process):
                    cycle_dependent.add(process)

        run_afters = {process for process in processes if process.run_after}

        cycle_independent = (
            set(processes) - procs_in_cycles - cycle_dependent - run_afters
        )
        return cycle_independent, procs_in_cycles, cycle_dependent, run_afters

    def check_enabled_processes(self):
        """
        Iterate all processes and allow them to check if they should be disabled before they run.
        """

        processes = self.processes()

        for proc in processes:
            proc.check_enabled()

    def run_processes(self, analysis):
        (
            cycle_independent,
            procs_in_cycles,
            cycle_dependent,
            run_afters,
        ) = self._compute_graph_sections()

        for proc in procs_in_cycles:
            proc.in_cycle = True

        # helper function
        def run_procs_in_order(processes):
            if not processes:
                return

            sg = self.graph.subgraph(processes)
            run_order = nx.topological_sort(sg)
            for proc in run_order:
                proc.run_if_enabled(analysis)

        # run all the cycle-independent nodes in topological order
        run_procs_in_order(cycle_independent)

        # If user has indicated a process with start-cycle="true", start there, otherwise
        # find a process with cycle-independent processes as inputs, and start there.
        start_procs = [proc for proc in procs_in_cycles if proc.cycle_start]

        if len(start_procs) > 1:
            raise OpgeeException(
                f"""Only one process can have cycle-start="true"; found {len(start_procs)}: {start_procs}"""
            )

        max_iter = self.model.maximum_iterations

        if procs_in_cycles:
            # Walk the cycle, starting at the indicated start process to generate an ordered list
            unvisited = procs_in_cycles.copy()
            start_proc = start_procs[0]
            import opgee  # TBD: what is this doing here?

            if any(isinstance(obj, Reservoir) for obj in unvisited):
                for obj in unvisited:
                    if isinstance(obj, Reservoir):
                        start_proc = obj
                        break

            if start_procs:
                ordered_cycle = []
                bfs(start_proc, unvisited, ordered_cycle)

                # add in any processes in cycles not reachable from the start proc
                for other in list(unvisited):
                    bfs(other, unvisited, ordered_cycle)

            else:
                # TBD: Compute ordering by looking for procs in cycle that are successors to
                #      cycle_independent procs. For now, just copy run using procs_in_cycles.
                ordered_cycle = procs_in_cycles

            # Iterate on the processes in cycle until a termination condition is met and an
            # OpgeeStopIteration exception is thrown, or we exceed max iterations.
            iter_count = 0
            while True:
                iter_count += 1
                if iter_count > max_iter:
                    raise OpgeeMaxIterationsReached(
                        f"Maximum iterations ({max_iter}) reached without convergence"
                    )

                try:
                    for proc in ordered_cycle:
                        proc.run_if_enabled(analysis)

                except OpgeeIterationConverged as e:
                    _logger.debug(e)
                    break

        # run all processes dependent on cycles, which are now complete
        run_procs_in_order(cycle_dependent)

        # finally, run all "after='True'" procs, in sort order
        run_procs_in_order(run_afters)

    def _connect_processes(self):
        """
        Connect streams and processes in a directed graph.

        :return: (networkx.DiGraph) a directed graph representing the processes and streams.
        """
        g = nx.MultiDiGraph()  # allows parallel edges

        # first add all defined Processes since some (Exploration, Development & Drilling)
        # have no streams associated with them, but we still need to run the processes.
        for p in self.processes():
            g.add_node(p)
            p.inputs.clear()  # since we append to inputs and outputs below
            p.outputs.clear()

        for s in self.streams():
            s.src_proc = src = self.find_process(s.src_name)
            s.dst_proc = dst = self.find_process(s.dst_name)

            if not (src.is_enabled() and dst.is_enabled()):
                disabled = []
                if not src.is_enabled():
                    disabled.append(src)

                if not dst.is_enabled():
                    disabled.append(dst)

                _logger.debug(f"{s} is connected to disabled processes: {disabled}")

            src.add_output_stream(s)
            dst.add_input_stream(s)

            g.add_edge(src, dst, stream=s)

        return g

    def streams(self):
        """
        Gets all enabled `Stream` instances for this `Field`.

        :return: (iterator of `Stream` instances) streams in this `Field`
        """
        return [s for s in self.stream_dict.values() if s.enabled]

    def processes(self):
        """
        Gets all instances of subclasses of `Process` for this `Field`.

        :return: (iterator of `Process` (subclasses) instances) in this `Field`
        """
        procs = [proc for proc in self.all_processes() if proc.is_enabled()]
        return procs

    def all_processes(self):
        """
        Gets all instances of subclasses of `Process` for this `Field`, including
        disabled Processes.

        :return: (iterator of `Process` (subclasses) instances) in this `Field`
        """
        return self.process_dict.values()

    # TBD: not used currently
    # def process_choice_node(self, name, raiseError=True):
    #     """
    #     Find a `ProcessChoice` instance by name.
    #
    #     :param name: (str) the name of the choice element
    #     :param raiseError: (bool) whether to raise an error if `name` is not found
    #     :return: (opgee.ProcessChoice) the instance found, or None
    #     """
    #     choice_node = self.process_choice_dict.get(name)
    #     if choice_node is None and raiseError:
    #         raise OpgeeException(f"Process choice '{name}' not found in field '{self.name}'")
    #
    #     return choice_node

    def find_stream(self, name, raiseError=True):
        """
        Find the Stream with `name` in this Field. If not found: if
        `raiseError` is True, an error is raised, else None is returned.

        :param name: (str) the name of the Stream to find
        :param raiseError: (bool) whether to raise an error if the Stream is not found.
        :return: (Stream or None) the requested Stream, or None if not found and `raiseError` is False.
        :raises: OpgeeException if `name` is not found and `raiseError` is True
        """
        stream = self.stream_dict.get(name)

        if stream is None and raiseError:
            raise OpgeeException(
                f"Stream named '{name}' was not found in field '{self.name}'"
            )

        return stream

    def find_process(self, name, raiseError=True):
        """
        Find the Process of class `name` in this Field. If not found: if
        `raiseError` is True, an error is raised, else None is returned.

        :param name: (str) the name of the subclass of Process to find
        :param raiseError: (bool) whether to raise an error if the Process is not found.
        :return: (Process or None) the requested Process, or None if not found and `raiseError` is False.
        :raises: OpgeeException if `name` is not found and `raiseError` is True
        """
        process = self.process_dict.get(name)

        if process is None and raiseError:
            raise OpgeeException(
                f"Process '{name}' was not found in field '{self.name}'"
            )

        return process

    def find_start_streams(self):
        streams = [s for s in self.streams() if s.has_exogenous_data]
        return streams

    def set_extend(self, value):
        self.extend = getBooleanXML(value)

    def set_modifies(self, modifies):
        self.modifies = modifies

    @classmethod
    def from_xml(cls, elt, parent=None):
        """
        Instantiate an instance from an XML element

        :param elt: (etree.Element) representing a <Field> element
        :param parent: (opgee.Analysis) the Analysis containing the new Field
        :return: (Field) instance populated from XML
        """
        name = elt_name(elt)
        attrib = elt.attrib

        attr_dict = cls.instantiate_attrs(elt)
        group_names = [node.text for node in elt.findall("Group")]

        field = Field(name, attr_dict=attr_dict, parent=parent, group_names=group_names)

        field.set_enabled(attrib.get("enabled", "1"))
        field.set_extend(attrib.get("extend", "0"))
        field.set_modifies(
            attrib.get("modified")
        )  # "modified" attr is changed to "modified" after merging

        aggs = instantiate_subelts(elt, Aggregator, parent=field)
        procs = instantiate_subelts(elt, Process, parent=field)
        streams = instantiate_subelts(elt, Stream, parent=field)

        choices = instantiate_subelts(elt, ProcessChoice)
        # Convert to lowercase to avoid simple lookup errors
        process_choice_dict = {choice.name.lower(): choice for choice in choices}

        field.add_children(
            aggs=aggs,
            procs=procs,
            streams=streams,
            process_choice_dict=process_choice_dict,
        )
        return field

    def collect_processes(self):
        """
        Recursively descend the Field's Aggregators to create a list of all
        processes defined for this field. Includes Field's builtin processes.

        :return: (list of instances of Process subclasses) the processes
           defined for this field
        """

        def _collect(process_list, obj):
            for child in obj.children():
                if isinstance(child, Process):
                    process_list.append(child)
                else:
                    _collect(process_list, child)

        processes = (
            self.builtin_procs.copy()
        )  # copy since we're appending to this list recursively
        _collect(processes, self)
        return processes

    def save_process_data(self, **kwargs):
        """
        Allows a Process to store arbitrary data in the field's `process_data` dictionary
        for access by other processes.

        :param name: (str) the name of the data element (the dictionary key)
        :param value: (any) the value to store in the dictionary
        :return: none
        """
        for name, value in kwargs.items():
            self.process_data[name] = value

    def get_process_data(self, name, raiseError=None):
        """
        Retrieve a stored value from the field's `process_data` dictionary.

        :param name: (str) the name of the data element (the dictionary key)
        :return: (any) the value
        :raises OpgeeException: if the name is not found in `process_data`.
        """
        try:
            return self.process_data[name]
        except KeyError:
            if raiseError:
                raise OpgeeException(f"Process data dictionary does not include {name}")
            else:
                return None

    def resolve_process_choices(self, process_choice_dict=None):
        """
        Disable all processes referenced in a `ProcessChoice`, then enable only the processes
        in the selected `ProcessGroup`. The name of each `ProcessChoice` must also identify a
        field-level attribute, whose value indicates the user's choice of `ProcessGroup`.

        :param process_choice_dict: (dict) optional dictionary for nested process choices. Used
            in recursive calls only.
        :return: None
        """
        attr_dict = self.attr_dict

        if process_choice_dict is None:  # might be an empty dict, but that's ok
            process_choice_dict = self.process_choice_dict

        #
        # Turn off all processes identified in groups, then turn on those in the selected groups.
        #
        to_enable = []
        for choice_name, choice in process_choice_dict.items():
            attr = attr_dict.get(choice_name)
            if attr is None:
                raise OpgeeException(
                    f"ProcessChoice '{choice_name}' has no corresponding attribute in field '{self.name}'"
                )

            selected_group_name = attr.str_value().lower()

            for group_name, group in choice.groups_dict.items():
                procs, streams = group.processes_and_streams(self)

                if (
                    group_name == selected_group_name
                ):  # remember the ones to turn back on
                    to_enable.extend(procs)
                    to_enable.extend(streams)

                    # Handle nested process groups in the enabled group
                    self.resolve_process_choices(
                        process_choice_dict=group.process_choice_dict
                    )

                # disable all objects in all groups
                for obj in procs + streams:
                    obj.set_enabled(False)

        # enable the chosen procs and streams
        for obj in to_enable:
            obj.set_enabled(True)

    def sum_process_energy(self, processes_to_exclude=None) -> Energy:

        total = Energy()
        processes_to_exclude = processes_to_exclude or []
        for proc in self.processes():
            if proc.name not in processes_to_exclude:
                total.add_rates_from(proc.energy)

        return total

    def dump(self):
        """
        Print out a representation of the field's processes and streams for debugging.

        :return: none
        """
        visited = {}  # traverse a process only the first time it's encountered

        def debug(msg):
            print(msg)

        def visit(process):
            visited[process] = True
            next = []

            debug(f"\n> {process} outputs:")
            for stream in process.outputs:
                debug(f"  * {stream}")
                dst = stream.dst_proc
                if not dst in visited:
                    next.append(dst)

            for proc in next:
                visit(proc)

        debug(f"\n{self}:")
        visit(self.reservoir)

    def instances_by_class(self, cls):
        """
        Find one or more instances of ``cls`` known to this Field instance.
        If ``cls`` is ``Field``, just return ``self``; if ``cls`` is a subclass
        of ``Process``, find any instances in the field's ``process_dict``.

        :param cls: (Class) the class to find
        :return: (Field or list of instances of the Process subclass) if found,
          else None
        """
        if issubclass(cls, self.__class__):
            return self

        if issubclass(cls, Process):
            results = [proc for proc in self.processes() if isinstance(proc, cls)]
            return results or None

        return None

    #
    # Smart Defaults and Distributions
    #

    @SmartDefault.register("WOR", ["steam_flooding", "age", "SOR"])
    def WOR_default(self, steam_flooding, age, SOR):
        from math import exp

        # =IF(Steam_flooding_01=0,
        #     IF(4.021*EXP(0.024*Field_age)-4.021<=100, 4.021*EXP(0.024*Field_age)-4.021, 100),
        #     SOR)
        if steam_flooding:
            return SOR

        tmp = 4.021 * exp(0.024 * age.m) - 4.021
        return tmp if tmp <= 100 else 100

    @SmartDefault.register("SOR", ["steam_flooding"])
    def SOR_default(self, steam_flooding):
        return 3.0 if steam_flooding else 1.0

    # NOTE: If GOR is not known, it can be computed from API_grav, but we avoid
    # registering the dependency as this would create a dependency cycle.
    @SmartDefault.register("GOR", ["API"])
    def GOR_default(self, API):
        # =IF(API_grav<20,1122.4,IF(AND(API_grav>=20,API_grav<=30),1205.4,2429.3))
        if API.m < 20:
            return 1122.4
        elif 20 <= API.m <= 30:
            return 1205.4
        else:
            return 2429.3

    # TODO: handle special case of API depending on GOR
    # @SmartDefault.register('API', ['GOR'])
    # def api_default(self, GOR):
    #     # =IF(GOR > 10000, Z73, 32.8) [Z73 = constant 47]
    #     return 47.0 if GOR > 10000 else 32.8

    # TODO: Is the default always 7, or always the value of WOR plus 1?
    @SmartDefault.register("WIR", ["WOR"])
    def WIR_default(self, wor):
        # =J86+1  [J86 is WOR default, 6]
        return wor + 1

    @SmartDefault.register(
        "stabilizer_column", ["GOR", "gas_lifting", "oil_sands_mine"]
    )
    def stabilizer_default(self, GOR, gas_lifting, oil_sands_mine):
        # =IF(OR(J55+J56=1,AND(J85<=500,J52=0)),0,1)
        # J52 = gas_lifting (binary)
        # J55 = oil_sands_mine, integrated with upgrader (binary)
        # J56 = oil_sands_mine, non-integrated with upgrader (binary)
        # J85 = GOR
        #
        # Note: in OPGEEv4, there's one attribute 'oil_sands_mine' that can have values
        # 'None', 'Integrated with upgrader', or 'Non-integrated with upgrader'.
        return (
            0 if (oil_sands_mine != "None") or (not gas_lifting and GOR <= 500) else 1
        )

    # gas flooding injection ratio
    @SmartDefault.register("GFIR", ["flood_gas_type", "GOR"])
    def GFIR_default(self, flood_gas_type, GOR):
        # =IF(Flood_gas_type=1, 1.5*J85, IF(Flood_gas_type=2, 1200,  IF(Flood_gas_type=3, 10000,  1.5*J85)))
        # J85 is GOR
        if flood_gas_type == 1:
            return 1.5 * GOR

        elif flood_gas_type == 2:
            return 1200

        elif flood_gas_type == 3:
            return 10000

        else:
            return 1.5 * GOR

    @SmartDefault.register("depth", ["GOR"])
    def depth_default(self, GOR):
        # =IF(GOR > 10000, Z62, 7122), where Z62 has constant 8285 [gas field default depth]
        gas_field_default_depth = 8285.0
        return gas_field_default_depth if GOR.m > 1000 else 7122.0

    @SmartDefault.register("res_press", ["country", "depth", "steam_flooding"])
    def res_press_default(self, country, depth, steam_flooding):
        # =IF(AND('Active Field'!J59="California",'Active Field'!J54=1),100,0.5*(J62*0.43))
        # J59 = country, J62 = depth, J54 = steam_flooding
        return (
            100.0
            if (country == "California" and steam_flooding)
            else 0.5 * depth.m * 0.43
        )

    @SmartDefault.register("res_temp", ["depth"])
    def res_temp_default(self, depth):
        # = 70+1.8*J62/100 [J62 = depth]
        return 70 + 1.8 * depth.m / 100.0

    @SmartDefault.register("CrudeOilDewatering.heater_treater", ["API"])
    def heater_treater_default(self, API):
        # =IF(J73<18,1,0)  [J73 is API gravity]
        return API.m < 18

    @SmartDefault.register("num_prod_wells", ["oil_sands_mine", "oil_prod"])
    def num_producing_wells_default(self, oil_sands_mine, oil_prod):
        # =IF(OR(Oil_sands_mine_int_01=1,Oil_sands_mine_nonint_01=1),0,IF(ROUND(J63/87.5,0)<1,1,ROUNDUP(J63/87.5,0)))
        # J63 = oil_prod

        # Owing to constraint that requires num_prod_wells > 0, we return 1 for oils_sands mine.
        # num_prod_wells is used only in Exploration, ReservoirWellInterface, and DownholePump, which
        # shouldn't exist for oils sands mines.
        return 1 if oil_sands_mine != "None" else max(1.0, round(oil_prod.m / 87.5, 0))

    @SmartDefault.register(
        "num_water_inj_wells", ["oil_sands_mine", "oil_prod", "num_prod_wells"]
    )
    def oil_prod_default(self, oil_sands_mine, oil_prod, num_prod_wells):
        # =IF(OR(Oil_sands_mine_int_01=1,Oil_sands_mine_nonint_01=1),
        #     0,
        #     IF($J$63<=10,                     [J63 = oil_prod]
        #        ROUNDUP(J64*0.143,0),          [J64 = num_prod_wells]
        #        IF(AND($J$63>10,$J$63<=100),
        #           ROUNDUP(J64*0.267,0),
        #           IF(AND($J$63>100, $J$63<=1000),
        #              ROUNDUP(J64*0.512,0),
        #              ROUNDUP(J64*0.829,0)))))
        if oil_sands_mine != "None":
            return 0

        oil_prod_m = oil_prod.m

        if oil_prod_m <= 10:
            fraction = 0.143
        elif 10 < oil_prod_m <= 100:
            fraction = 0.267
        elif 100 < oil_prod_m <= 1000:
            fraction = 0.512
        else:
            fraction = 0.829

        return roundup(num_prod_wells * fraction, 0)

    @SmartDefault.register(
        "HeavyOilDilution.fraction_diluent", ["oil_sands_mine", "upgrader_type"]
    )
    def fraction_diluent_default(self, oil_sands_mine, upgrader_type):
        # =IF(AND(J56=1,J111=0),0.3,0) [J56 = 'oil sands mine nonint'; ; J111 = upgrader_type
        return (
            0.3
            if (oil_sands_mine == "Integrated with diluent" and upgrader_type == "None")
            else 0.0
        )

    @SmartDefault.register("fraction_elec_onsite", ["offshore"])
    def fraction_elec_onsite_default(self, offshore):
        return 1.0 if offshore else 0.0

    @SmartDefault.register(
        "fraction_remaining_gas_inj", ["natural_gas_reinjection", "gas_flooding"]
    )
    def fraction_remaining_gas_inj_default(self, natural_gas_reinjection, gas_flooding):
        # =IF(J53=1,1,IF(J50=1,0.5,0)) [J53 = gas_flooding, J50 = natural_gas_reinjection]
        return 1.0 if gas_flooding else (0.5 if natural_gas_reinjection else 0.0)

    @SmartDefault.register("ecosystem_richness", ["offshore"])
    def ecosystem_richness_default(self, offshore):
        # Excel has 3 separate booleans for low, med, high ecosystem richness, but we have
        # just one attribute here; value is one of ('Low carbon', 'Med carbon', 'High carbon').
        # Low : =IF(J70=1,1,0) [J70 = offshore]
        # Med : =IF(J70=1,0,1)
        # High: =IF(J70=1,0,0) # TODO: high carbon isn't used?
        return "Low carbon" if offshore else "Med carbon"

    @SmartDefault.register("field_development_intensity", ["offshore"])
    def field_development_intensity_default(self, offshore):
        # Excel has 3 separate booleans for low, med, high intensity, but we have
        # just one attribute here; value is one of ('Low', 'Med', 'High').
        # Low : =IF(J70=1,1,0) [J70 = offshore]
        # Med : =IF(J70=1,0,1)
        # High: =IF(J70=1,0,0) # TODO: high intensity isn't used?
        return "Low" if offshore else "Med"

    @SmartDefault.register("common_gas_process_choice", ["oil_sands_mine"])
    def common_gas_process_choice_default(self, oil_sands_mine):
        # Disable the ancillary group of gas-related processes when there is oil sand mine.
        # Otherwise enable all of those processes.
<<<<<<< HEAD
        return 'None' if oil_sands_mine != 'None' else 'All'

    @SmartDefault.register('prod_water_inlet_temp', ['country'])
    def prod_water_inlet_temp_default(self, country):

        temperature = 340 if country == 'Canada' else 140
        return ureg.Quantity(temperature, 'degF')

    @SmartDefault.register('num_gas_inj_wells', ['num_prod_wells'])
    def num_gas_inj_wells_default(self, num_prod_wells):
        return num_prod_wells * 0.25
=======
        return "None" if oil_sands_mine != "None" else "All"
>>>>>>> ef40de11

    # TODO: decide how to handle "associated gas defaults", which is just global vs CA-LCFS values currently<|MERGE_RESOLUTION|>--- conflicted
+++ resolved
@@ -161,9 +161,79 @@
 
         self.LNG_temp = model.const("LNG-temp")
 
+        # declare instance vars to IDE knows about them
+        self.AGR_feedin_press = None
+        self.API = None
+        self.depth = None
+        self.distance_survey = None
+        self.downhole_pump = None
+        self.ecosystem_richness = None
+        self.eta_rig = None
+        self.field_development_intensity = None
+        self.field_production_lifetime = None
+        self.flood_gas_type = None
+        self.FOR = None
+        self.frac_CO2_breakthrough = None
+        self.frac_water_reinj = None
+        self.frac_wells_horizontal = None
+        self.fraction_elec_onsite = None
+        self.fraction_remaining_gas_inj = None
+        self.fraction_steam_cogen = None
+        self.fraction_steam_solar = None
+        self.fraction_wells_fractured = None
+        self.friction_factor = None
+        self.friction_loss_steam_distr = None
+        self.gas_comp = None
+        self.gas_flooding = None
+        self.gas_lifting = None
+        self.gas_oil_ratio = None
+        self.gas_path = None
+        self.GOR = None
+        self.GFIR = None
+        self.GLIR = None
+        self.length_lateral = None
+        self.mined_bitumen_p = None
+        self.mined_bitumen_t = None
+        self.natural_gas_reinjection = None
+        self.natural_gas_to_liquefaction_frac = None
+        self.num_prod_wells = None
+        self.num_water_inj_wells = None
+        self.num_gas_inj_wells = None
+        self.number_wells_dry = None
+        self.number_wells_exploratory = None
+        self.offshore = None
+        self.oil_path = None
+        self.oil_sands_mine = None
+        self.oil_volume_rate = None
+        self.pipe_leakage = None
+        self.pressure_gradient_fracturing = None
+        self.prod_tubing_diam = None
+        self.productivity_index = None
+        self.reflux_ratio = None
+        self.regeneration_feed_temp = None
+        self.res_press = None
+        self.res_temp = None
+        self.SOR = None
+        self.stab_gas_press = None
+        self.steam_flooding = None
+        self.upgrader_type = None
+        self.volume_per_well_fractured = None
+        self.frac_venting = None
+        self.water_flooding = None
+        self.water_reinjection = None
+        self.weight_land_survey = None
+        self.weight_ocean_survey = None
+        self.well_complexity = None
+        self.well_size = None
+        self.wellhead_t = None
+        self.wellhead_p = None
+        self.WIR = None
+        self.WOR = None
+        self.transport_energy = None
+        self.steam_generator = None
+
+        # Cache attribute values and call initializers that depend on them
         self.cache_attributes()
-        self.steam_generator = SteamGenerator(self)
-        self.transport_energy = TransportEnergy(self)  # N.B. accesses field.SOR
 
     def cache_attributes(self):
         self.AGR_feedin_press = self.attr("AGR_feedin_press")
@@ -236,6 +306,10 @@
         self.WIR = self.attr("WIR")
         self.WOR = self.attr("WOR")
 
+        self.transport_energy = TransportEnergy(self)  # N.B. accesses field.SOR
+        self.steam_generator = SteamGenerator(self)
+
+
     # Used by validate() to descend model hierarchy
     def _children(self):
         return (
@@ -1699,7 +1773,6 @@
     def common_gas_process_choice_default(self, oil_sands_mine):
         # Disable the ancillary group of gas-related processes when there is oil sand mine.
         # Otherwise enable all of those processes.
-<<<<<<< HEAD
         return 'None' if oil_sands_mine != 'None' else 'All'
 
     @SmartDefault.register('prod_water_inlet_temp', ['country'])
@@ -1711,8 +1784,5 @@
     @SmartDefault.register('num_gas_inj_wells', ['num_prod_wells'])
     def num_gas_inj_wells_default(self, num_prod_wells):
         return num_prod_wells * 0.25
-=======
-        return "None" if oil_sands_mine != "None" else "All"
->>>>>>> ef40de11
 
     # TODO: decide how to handle "associated gas defaults", which is just global vs CA-LCFS values currently