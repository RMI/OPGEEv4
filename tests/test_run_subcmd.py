from glob import glob
import os
import pytest
from opgee.config import setParam, pathjoin
from opgee.error import CommandlineError
from opgee.post_processor import PostProcessor
from opgee.tool import opg
from .utils_for_tests import path_to_test_file, tempdir

@pytest.fixture(autouse=True)
<<<<<<< HEAD
def around_tests():
=======
def decache_post_plugins():
>>>>>>> 333dee6f
    PostProcessor.decache()
    yield

def test_missing_output_dir(opgee_main):
    name = 'test'
    with pytest.raises(CommandlineError, match="Non-MCS runs must specify -o/--output-dir"):
        opgee_main.run(None, ['run', '-a', name])

def DEPRECATED_test_unknown_analysis(opgee_main):
    xml_path = path_to_test_file('test_run_subcmd.xml')
    name = 'unknown-analysis'

    with tempdir() as output_dir:
        args = ['run',
                '-m', xml_path,
                '-a', name,
                '--no-default-model',
                '--cluster-type=serial',
                '--output-dir', output_dir]

        with pytest.raises(CommandlineError, match=r"Specified analyses .* not found in model"):
            opgee_main.run(None, args)

def test_run_one_field(opgee_main):
    import pandas as pd

    xml_path = path_to_test_file('test_run_subcmd.xml')
    with tempdir() as output_dir:
        args = ['run',
                '-m', xml_path,
                '-a', 'test',
                '--no-default-model',
                '--cluster-type=serial',
                '--output-dir', output_dir]
        print("opg ", ' '.join(args))

        opgee_main.run(None, args)

        df = pd.read_csv(pathjoin(output_dir, 'carbon_intensity.csv'), index_col='node')

    assert df is not None and len(df) == 4

    assert df.loc['TOTAL', 'CI'] == 0.0


def test_unknown_field(opgee_main):
    name = 'unknown-field'
    xml_path = path_to_test_file('test_run_subcmd.xml')
    with tempdir() as output_dir:
        args = ['run',
                '-m', xml_path,
                '-f', name,
                '--no-default-model',
                '--cluster-type=serial',
                '--output-dir', output_dir]
        print("opg ", ' '.join(args))

    with pytest.raises(CommandlineError, match="Fields not found in .*"):
        opgee_main.run(None, args)


def test_field_or_analysis(opgee_main):
    xml_path = path_to_test_file('test_run_subcmd.xml')

    with tempdir() as output_dir:
        args = ['run',
                '-m', xml_path,
                '--output-dir', output_dir]
        print("opg ", ' '.join(args))

        # CommandlineError("Must indicate one or more fields or analyses to run")
        with pytest.raises(CommandlineError, match="Must indicate one or more fields or analyses to run"):
            opgee_main.run(None, args)

def test_missing_model_file(opgee_main):
    with tempdir() as output_dir:
        args = ["run", "--output-dir", output_dir, '--no-default-model', '-a', 'test']
        print("opg ", " ".join(args))

        # CommandlineError("No model to run: the --model-file option was not used and --no-default-model was specified.")
        with pytest.raises(CommandlineError, match="No model to run.*"):
            opgee_main.run(None, args)

def test_packetization(opgee_main):
    import pandas as pd

    xml_path = path_to_test_file('test-fields-10.xml')

    fields = 7
    batch_start = 2      # arbitrary start number for result batches
    packet_size = 3
    cluster_type = 'serial'

    with tempdir() as output_dir:
        args = ['run',
                '-m', xml_path,
                '--output-dir', output_dir,
                '-a', 'test-fields',
                '--no-default-model',
                '--cluster-type', cluster_type,
                '--num-tasks=2',
                '--batch-size=1',       # save each packet in a separate CSV
                f'--num-fields={fields}',
                f'--packet-size={packet_size}',
                f'--batch-start={batch_start}',
                '-G'
                ]
        print("opg ", ' '.join(args))

        opgee_main.run(None, args)

        csv_files = glob(f"{output_dir}/*.csv")

        # TODO: reinstate this once debugged
        # d = {os.path.basename(name): pd.read_csv(name) for name in csv_files}

        # TODO: remove temporary debugging code
        d = {}
        for name in csv_files:
            try:
                d[os.path.basename(name)] = pd.read_csv(name)
            except Exception as e:
                print(f"\n\nTest Exception: {e}: '{name}'\n\n")

    # Should find 3 result files; 2 with 3 results each, and one with 1 result.
    num_files = fields // packet_size + (1 if fields % packet_size else 0)
    assert len(d) == num_files
    expected = (f"carbon_intensity_{n}.csv" for n in
                range(batch_start, batch_start + num_files))
    assert set(expected) == set(d.keys())

    last_batch = batch_start + num_files - 1
    last_csv = f'carbon_intensity_{last_batch}.csv'
    last_df = d[last_csv]
    assert len(last_df.field.unique()) == 1
    del d[last_csv]
    for name, df in d.items():
        assert len(df.field.unique()) == packet_size

def test_run_test_model(opgee_main):
    setParam('OPGEE.ClassPath', path_to_test_file('user_processes.py'))

    xml_path = path_to_test_file('test_model2.xml')
    cmd = f"run -f Field1 -m {xml_path} --no-default-model"
    print(f"Running 'opg {cmd}'")

    try:
        opg(cmd)
        good = True

    except Exception as e:
        print(f"ERROR: test_run_test_model: {e}")
        good = False

    setParam('OPGEE.ClassPath', '')  # avoid reloading user_processes.py
    assert good<|MERGE_RESOLUTION|>--- conflicted
+++ resolved
@@ -8,11 +8,7 @@
 from .utils_for_tests import path_to_test_file, tempdir
 
 @pytest.fixture(autouse=True)
-<<<<<<< HEAD
-def around_tests():
-=======
 def decache_post_plugins():
->>>>>>> 333dee6f
     PostProcessor.decache()
     yield
 
