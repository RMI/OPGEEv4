--- conflicted
+++ resolved
@@ -195,12 +195,8 @@
     # end of pass through energy and emissions methods
     #
 
-<<<<<<< HEAD
-    def set_gas_fugitives(self, stream, name) -> Stream:
-=======
-    def set_gas_fugitives(self, stream):
+    def set_gas_fugitives(self, stream) -> Stream:
         #TODO: complete
->>>>>>> 801b6533
         """
         initialize the gas fugitives stream, get loss rate, copy..
 
@@ -546,11 +542,7 @@
     Reservoir represents natural resources such as oil and gas reservoirs, and water sources.
     Each Field object holds a single Reservoir instance.
     """
-<<<<<<< HEAD
-    def __init__(self):
-=======
     def __init__(self, *args, **kwargs):
->>>>>>> 801b6533
         super().__init__(None, desc='The Reservoir')
 
     def run(self, analysis):
