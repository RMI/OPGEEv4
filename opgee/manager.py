#
# manager.py -- implements running a distributed computation using dask.
#
# Author: Richard Plevin
#
# Copyright (c) 2023 the author and The Board of Trustees of the Leland Stanford
# Junior University. See LICENSE.txt for license details.
#
import asyncio
<<<<<<< HEAD
=======
import dask
from dask_jobqueue import SLURMCluster
from dask.distributed import Client, SubprocessCluster, as_completed
from glob import glob
>>>>>>> 333dee6f
import os
import re
from copy import deepcopy
from glob import glob
from typing import Any, Dict, List, Sequence

import dask
import pandas as pd
import pint
from dask.distributed import Client, LocalCluster, as_completed
from dask_jobqueue import SLURMCluster

from opgee.xml_utils import save_xml

from .config import getParam, getParamAsBoolean, getParamAsInt, pathjoin
from .constants import CLUSTER_NONE, DETAILED_RESULT, ERROR_RESULT, SIMPLE_RESULT
from .core import OpgeeObject, Timer, elt_name
from .error import AbstractMethodError, McsSystemError
from .field import Field, FieldResult
from .log import getLogger, setLogFile
from .mcs.simulation import FAILURES_CSV, RESULTS_CSV, Simulation
from .model_file import extract_model
from .post_processor import PostProcessor
from .utils import flatten, mkdirs, pushd

# To debug dask, uncomment the following 2 lines
# import logging
# logging.basicConfig(format='%(levelname)s:%(message)s', level=logging.DEBUG)

_logger = getLogger(__name__)

def _walltime(minutes: int) -> str:
    """
    Convert minutes to a walltime string suitable for SLURM

    :param minutes: (int) a number of minutes
    :return: (str) a string of the form "HH:MM:00"
    """
    return f"{minutes // 60 :02d}:{minutes % 60 :02d}:00"

# From recipes at https://docs.python.org/3/library/itertools.html
def _batched(iterable, length):
    """
    Batch data into tuples of length n. The last batch may be shorter.
    Example: batched('ABCDEFG', 3) --> ABC DEF G
    """
    from itertools import islice

    if length < 1:
        raise ValueError('_batched: length must be > 0')

    it = iter(iterable)
    while batch := tuple(islice(it, length)):
        yield batch


class AbsPacket(OpgeeObject):
    """
    Abstract superclass for FieldPacket and TrialPacket
    """
    _next_packet_num: int = 1

    def __init__(self, items):
        self.items = items
        self.packet_num = AbsPacket._next_packet_num
        AbsPacket._next_packet_num += 1

    def __str__(self):  # pragma: no cover
        return f"<{self.__class__.__name__} {self.packet_num} count:{len(self.items)}>"

    def __iter__(self):
        """
        Iterate over the field names
        """
        yield from self.items

    def run(self, result_type):
        """
        Must be implemented by subclass.

        Run the trials in ``packet``, serially. In distributed mode,
        this set of runs is performed on a single worker process.

        :param result_type: (str) the type of results to return, i.e.
          SIMPLE_RESULT or DETAILED_RESULT
        :return: (list of FieldResult)
        """
        raise AbstractMethodError(self.__class__, 'run')

    def packetize(self, *args, **kwargs):
        "Must be implemented by subclass"
        raise AbstractMethodError(self.__class__, 'packetize')


class FieldPacket(AbsPacket):
    def __init__(self,
                 model_xml_file: str,
                 analysis_name: str,             # TBD: might not be needed here
                 field_names: Sequence[str]): # by default this is a list of 10 field names
        """
        Create a ``FieldPacket`` of OPGEE runs to perform on a worker process.
        FieldPackets are defined by a list of field names. The worker process will
        iterate over the list of field names.

        :param analysis_name: (str) the name of the ``Analysis`` the runs are using
        :param field_names: (list of str) names of fields to iterate over for non-MCS
        """
        super().__init__(field_names)
        self.model_xml_file = model_xml_file
        self.analysis_name = analysis_name

    @classmethod
    def packetize(cls,
                  model_xml_file: str,
                  analysis_name: str,
                  field_names: Sequence[str],
                  packet_size: int):
        """
        Packetizes over ``field_names``. Each packet contains a set of
        field names to iterate over.
        """
        packets = [FieldPacket(model_xml_file, analysis_name, field_names)
                   for field_names in _batched(field_names, packet_size)]
        return packets

    def run(self, result_type):
        timer = Timer(f"FieldPacket.run({self})")
        field_names = self.items
        results = run_serial(self.model_xml_file, self.analysis_name, field_names,
                             result_type=result_type)
        timer.stop()

        _logger.debug(f"FieldPacket.run({self}) returning {len(results)} results")
        return results


class TrialPacket(AbsPacket):
    def __init__(self, sim_dir: str, field_name: str, trial_nums: Sequence[int]):
        super().__init__(trial_nums)
        self.sim_dir = sim_dir
        self.field_name = field_name

    @classmethod
    def packetize(cls,
                  sim_dir: str,
                  trial_nums: Sequence[int],
                  field_names: Sequence[str],
                  packet_size: int):
        """
        Packetizes over ``trial_nums`` for each name in ``field_names``.
        Each resulting packet identifies a set of trials for one field.
        """
        packets = [TrialPacket(sim_dir, field_name, trial_batch)
                   for field_name in field_names
                   for trial_batch in _batched(trial_nums, packet_size)]
        return packets

    def run(self, result_type):
        """
        Run the trials in ``packet``, serially. In distributed mode,
        this set of runs is performed on a single worker process.

        :param result_type: (str) the type of results to return, i.e.
          SIMPLE_RESULT or DETAILED_RESULT
        :return: (list of FieldResult)
        """
        timer = Timer(f"TrialPacket.run({self})")

        field_name = self.field_name

        sim_dir = self.sim_dir
        sim = Simulation(sim_dir, field_names=[field_name], save_to_path="")
        field_dir = Simulation.field_dir_path(sim_dir, field_name)
        log_file = f"{field_dir}/packet-{self.packet_num}.log"
        setLogFile(log_file, remove_old_file=True)

        _logger.info(f"Running MCS for field '{field_name}'")

        results = sim.run_packet(self, result_type)
        timer.stop()

        _logger.debug(f"TrialPacket.run({self}) returning {len(results)} results")
        return results



class Manager(OpgeeObject):
    def __init__(self, cluster_type=None):
        from .constants import CLUSTER_TYPES
        cluster_type = (cluster_type or getParam('OPGEE.ClusterType')).lower()

        if cluster_type not in CLUSTER_TYPES:
            raise McsSystemError(f"Unknown cluster type '{cluster_type}'. "
                                 f"Valid options are {CLUSTER_TYPES}.")

        self.cluster_type = cluster_type
        self.cluster = None
        self.client = None

    def __str__(self):
        cls = self.__class__.__name__
        return f"<{cls} cluster:{self.cluster_type}>"

    def start_cluster(self, num_workers=None, minutes_per_task=None):
        cluster_type = self.cluster_type

        _logger.info(f"Creating {cluster_type} cluster")

        cores = getParamAsInt('SLURM.CoresPerNode') # "Total number of cores per job"

        local_dir = getParam('SLURM.TempDir')
        mkdirs(local_dir)

        if cluster_type == 'slurm':
            # "Cut the job up into this many processes. Good for GIL workloads or for nodes with
            #  many cores. By default, process ~= sqrt(cores) so that the number of processes and
            #  the number of threads per process is roughly the same."
            processes_per_core = getParamAsInt('SLURM.ProcessesPerCore')
            processes = cores // processes_per_core
            shell = getParam('SLURM.Shell')

            # N.B. "Failed to launch worker. You cannot use the --no-nanny argument when n_workers > 1."
            nanny = getParamAsBoolean('SLURM.UseNanny')  # "Whether to start a nanny process"

            job_script_prologue = None # ['conda activate opgee'] failed
            minutes_per_task = minutes_per_task or getParamAsInt("SLURM.MinutesPerTask")

            arg_dict = dict(
                account = getParam('SLURM.Account') or None,
                job_name = getParam('SLURM.JobName'),
                queue = getParam('SLURM.Partition'),
                walltime = _walltime(minutes_per_task),
                cores=cores,
                processes=processes,
                memory = getParam('SLURM.MemPerJob'),
                local_directory = local_dir,
                interface = getParam('SLURM.Interface') or None,
                shebang = '#!' + shell if shell else None,
                nanny = nanny,  # can't seem to get nanny = False to work...
                job_script_prologue = job_script_prologue,
            )

            _logger.debug(f"calling SLURMCluster({arg_dict})")

            # n_workers: "Number of workers to start by default. Defaults to 0. See the scale method"
            cluster = SLURMCluster(**arg_dict)
            _logger.debug(cluster.job_script())

            _logger.debug(f"calling cluster.scale(cores={num_workers})")
            cluster.scale(cores=num_workers)  # scale up to the desired total number of cores

        elif cluster_type == 'local':
            # Set processes=False and swap n_workers and threads_per_worker to use threads in one
            # process, which is helpful for debugging. Note that some packages are not thread-safe.
            # Running with n_workers=1, threads_per_worker=2 resulted in weird runtime errors in Chemical.
            # self.cluster = cluster = SubprocessCluster(n_workers=1, threads_per_worker=num_engines, processes=False)

            self.cluster = cluster = SubprocessCluster(n_workers=num_workers, threads_per_worker=1, worker_kwargs=dict(local_directory=local_dir))

        else:
            raise McsSystemError(f"Unknown cluster type '{cluster_type}'. Valid options are 'slurm' and 'local'.")

        _logger.info(f"Starting {cluster_type } cluster")
        self.client = client = Client(cluster)

        _logger.info("Waiting for workers")
        while True:
            try:
                # print('.', sep='', end='')
                client.wait_for_workers(1, 15) # wait for 1 worker with 15 sec timeout
                break
            except (dask.distributed.TimeoutError, asyncio.exceptions.TimeoutError) as e:
                pass
                #print(e) # prints "Only 0/1 workers arrived after 15"

        _logger.info("Workers are running")
        return client

    def stop_cluster(self):
        from time import sleep

        _logger.info("Stopping cluster")
        self.client.close()
        sleep(5)
        self.client.shutdown()
        sleep(5)

        #self.client.retire_workers()
        #sleep(1)
        #self.client.scheduler.shutdown()

        self.client = self.cluster = None

    def run_packets(self,
                    packets: Sequence[AbsPacket],
                    result_type: str = None,
                    num_engines: int = 0,
                    minutes_per_task: int = 10):
        """
        Run a set of packets (i.e., FieldPackets or TrialPackets) on a dask cluster.
        Yields each packet's results as they are available.

        :param packets: (list of AbsPacket) the packets describing model runs to execute
        :param result_type: (str) either SIMPLE_RESULT or DETAILED_RESULT.
        :param num_engines: (int) the number of worker tasks to start
        :param minutes_per_task: (int) how many minutes of walltime to allocate for each worker.
        :return: (list of FieldResult) results for individual runs.
        """
        timer = Timer('Manager.run_packets')

        result_type = result_type or SIMPLE_RESULT

        # This is useful mainly for testing. Any real MCS will use a proper cluster.
        if self.cluster_type == CLUSTER_NONE:
            for pkt in packets:
                results = pkt.run(result_type)
                yield results

            _logger.debug("Finished running packets (no cluster)")

        else:
            # N.B. start_cluster saves client in self.client and returns it as well
            client = self.start_cluster(num_workers=num_engines, minutes_per_task=minutes_per_task)

            # Start the worker processes on all available CPUs.
            futures = client.map(lambda pkt: pkt.run(result_type),packets)

            for future, results in as_completed(futures, with_results=True):
                yield results

            _logger.debug("Workers finished")
            self.stop_cluster()

        _logger.info(timer.stop())
        return None

def _run_field(analysis_name, field_name, xml_string, result_type,
               use_default_model=True):
    """
    Run a single field, once, using the model in ``xml_string`` and return a
    ``FieldResult`` instance with results of ``result_type``.

    :param analysis_name: (str) the name of the ``Analysis`` to use to run the ``Field``
    :param field_name: (str) the name of the ``Field`` to run
    :param xml_string: (str) XML description of the model to run
    :param result_type: (str) the type of results to return, i.e., "detailed"
        or "simple"
    :param use_default_model: (bool) whether to use the built-in model files.
    :return: (FieldResult) results of ``result_type`` or ERROR_RESULT, if an error
        occurred.
    """
    from .model_file import ModelFile

    try:
        mf = ModelFile.from_xml_string(xml_string, add_stream_components=False,
                                       use_class_path=False,
                                       use_default_model=use_default_model,
                                       analysis_names=[analysis_name],
                                       field_names=[field_name])

        if mf.model is None:
            return

        analysis = mf.model.get_analysis(analysis_name)
        field: Field = analysis.get_field(field_name)
        field.run(analysis)
        result = field.get_result(analysis, result_type)
        
        # temporary fix to add auditing to the individual fields
        save_to_path = getParam('OPGEE.XmlSavePathname')
        should_save = getParam('OPGEE.SaveXml', raiseError=False) == "True"
        if should_save and save_to_path:
            root = deepcopy(mf.root)
            field = mf.model.get_field(field_name)
            patts = ["//ProcessChoice", "//AttrDefs", f'//Field[@name!="{field_name}"]']
            elem_gen = (el for els in (root.xpath(pat) for pat in patts) for el in els)
            for del_elem in elem_gen:
                del_elem.getparent().remove(del_elem)
            for xproc in root.findall(".//Process"):
                proc = field.find_process(xproc.attrib.get('class'), raiseError=False)
                if proc is None or not proc.is_enabled():
                    xproc.getparent().remove(xproc)
            for xstream in root.findall(".//Stream"):
                src = xstream.attrib.get("src")
                dst = xstream.attrib.get("dst")
                xml_name = elt_name(xstream) or f"{src} => {dst}"
                stream = field.find_stream(xml_name, raiseError=False)
                if stream is None or not stream.is_enabled():
                    xstream.getparent().remove(xstream)
            xfield = root.xpath(f"//Field[@name='{field_name}']")[0]
            attrs = sorted(xfield.xpath("//Field/A"), key=lambda x: x.attrib.get("name"), reverse=True)
            for attr in attrs:
                xfield.remove(attr)
                xfield.insert(0, attr)
            
            final_path = save_to_path.format("_".join([s.lower() for s in field.name.split(" ")]))
            save_xml(final_path, root, overwrite=True)

    except Exception as e:
        result = FieldResult(analysis_name, field_name, ERROR_RESULT, error=str(e))

    return result

# TODO: could be method of Manager
def run_serial(model_xml_file, analysis_name, field_names, result_type=DETAILED_RESULT):
    timer = Timer('run_serial')

    results = []

    # even though we pass 10 field names by default, each is passed singularly to `_run_field`
    for field_name, xml_string in extract_model(model_xml_file, analysis_name,
                                                field_names):
        result = _run_field(analysis_name, field_name, xml_string, result_type)
        if result.error:
            _logger.error(f"Failed: {result}")

        results.append(result)

    _logger.info(timer.stop())
    return results

def save_results(results: List[List[FieldResult]], output_dir, batch_num=None):
    """
    Save "detailed" results, comprising top-level carbon intensity (CI) from
    ``results``, and per-process energy use, emissions details, and total output
     energy at system boundary. Results are written to CSV files under the
     directory ``output_dir``.

    :param results: (list[FieldResult]) results from running a ``Field``
    :param output_dir: (str) where to write the CSV files
    :param collect: (bool) whether to collect batched results into a
        single file
    :param batch_num: (int) if not None, a number to use in the CSV file
        name to distinguish partial result files.
    :return: none
    """
    if not results:
        _logger.debug("save_results received empty results list; nothing to do")
        return

    energy_cols = []
    emission_cols = []
    gas_dfs = []
    ci_rows = []
    energy_output_rows = []
    error_rows = []
    stream_dfs = []

    def create_dict(analysis: str, field: str, trial,
                    name=None, value=None, unit_col=True):
        # create the common portion of result dicts
        d: Dict[str, Any] = {"analysis": analysis,
             "field": field}

        if trial is not None:
            d["trial"] = trial

        if name:
            if isinstance(value, pint.Quantity):
                if unit_col:
                    d['units'] = value.u
                value = value.m
            d[name] = value
        return d

    for result in flatten(results):
        trial = result.trial_num

        analysis_name = result.analysis_name
        field_name = result.field_name

        if result.result_type == ERROR_RESULT:
            d = create_dict(analysis_name, field_name, trial)
            d['error'] = result.error
            error_rows.append(d)
            continue

        if result.result_type != SIMPLE_RESULT:
            if trial is not None:
                result.streams['trial'] = trial
                result.gases['trial'] = trial
                result.emissions['trial'] = trial
                result.energy['trial'] = trial      # energy consumption

            energy_cols.append(result.energy)
            emission_cols.append(result.emissions)
            stream_dfs.append(result.streams)
            gas_dfs.append(result.gases)

            # Add a row for total energy output
            d = create_dict(analysis_name, field_name, trial,
                            name='energy_output', value=result.energy_output)
            energy_output_rows.append(d)

        for name, ci in result.ci_results:
            d = create_dict(analysis_name, field_name, trial, name='CI', value=ci)
            d['node'] = name
            ci_rows.append(d)

    # Append batch number to filename if not None
    batch = '' if batch_num is None else f"_{batch_num}"

    def _to_csv(df, file_prefix):
        pathname = pathjoin(output_dir, f"{file_prefix}{batch}.csv")
        _logger.info(f"Writing '{pathname}'")
        df.to_csv(pathname, index=False)

    df = pd.DataFrame(data=ci_rows)
    _to_csv(df, 'carbon_intensity')

    if error_rows:
        df = pd.DataFrame(data=error_rows)
        _to_csv(df, 'errors')

    def _save_dfs(dfs, file_prefix):
        # Column name is field name, but we change this to 'value'
        # and we add a column with the field name.

        def _reformat(df):
            df = df.sort_index(axis="rows").reset_index()

            id_vars = ['process', 'unit']
            if 'trial' in df.columns:
                id_vars.append('trial')

            df = df.melt(value_name='value', var_name='field', id_vars=id_vars)
            return df

        dfs = [_reformat(df) for df in dfs]

        # concatenate the dataframes vertically
        df = pd.concat(dfs, axis="rows")

        # reordering the columns
        col_order = ['field', 'process', 'value', 'unit']
        if 'trial' in df.columns:
            col_order.insert(0, 'trial')

        df = df[col_order]
        _to_csv(df, file_prefix)

    # These aren't saved for SIMPLE_RESULTS
    if energy_cols:
        _save_dfs(energy_cols, "energy_use")

    if energy_output_rows:
        df = pd.DataFrame(data=energy_output_rows)
        _to_csv(df, "energy_output")

    if emission_cols:
        _save_dfs(emission_cols, "emissions")

    if gas_dfs:
        df = pd.concat(gas_dfs, axis="rows")
        _to_csv(df, "gases")

    if stream_dfs:
        df = pd.concat(stream_dfs, axis="rows")
        _to_csv(df, "streams")

    # Save any results captured by optional post-processor plugins
    PostProcessor.save_post_processor_results(output_dir)

def _combine_results(filenames, output_name, sort_by=None):
    if not filenames:
        return

    dfs = [pd.read_csv(name, index_col=False) for name in filenames]
    combined = pd.concat(dfs, axis='rows')

    if sort_by:
        combined.sort_values(sort_by, inplace=True)

    _logger.debug(f"Writing '{output_name}'")
    combined.to_csv(output_name, index=False)


results_pat  = re.compile(r'results-\d+\.csv$')
failures_pat = re.compile(r'failures-\d+\.csv$')

def combine_mcs_results(sim_dir, field_names, delete=False):
    """
    Combine CSV files containing partial results/failures from an MCS into two files,
    results.csv and failures.csv.

    :param sim_dir: (str) the simulation directory
    :param field_names: (list of str) names of fields to combine results for
    :param delete: (bool) whether to delete partial files after combining them
    :return: nothing
    """
    with pushd(sim_dir):
        for field_name in field_names:
            # TBD: handle case that field directory isn't present
            with pushd(field_name):
                # use glob with its limited wildcard capability, then filter for the real pattern
                result_files = [name for name in glob(r'results-*.csv') if re.match(results_pat, name)]
                _combine_results(result_files, RESULTS_CSV, sort_by='trial_num')

                failure_files = [name for name in glob(r'failures-*.csv') if re.match(failures_pat, name)]
                _combine_results(failure_files, FAILURES_CSV, sort_by='trial_num')

                if delete:
                    for name in result_files + failure_files:
                        os.remove(name)

def combine_field_results(output_dir, field_names, delete=False):
    """
    Combine CSV files containing partial results/failures from an MCS into two files,
    results.csv and failures.csv.

    :param sim_dir: (str) the simulation directory
    :param field_names: (list of str) names of fields to combine results for
    :param delete: (bool) whether to delete partial files after combining them
    :return: nothing
    """
    with pushd(output_dir):
        for field_name in field_names:
            with pushd(field_name):
                # use glob with its limited wildcard capability, then filter for the real pattern
                result_files = [name for name in glob(r'results-*.csv') if re.match(results_pat, name)]
                _combine_results(result_files, RESULTS_CSV)

                failure_files = [name for name in glob(r'failures-*.csv') if re.match(failures_pat, name)]
                _combine_results(failure_files, FAILURES_CSV)

                if delete:
                    for name in result_files + failure_files:
                        os.remove(name)<|MERGE_RESOLUTION|>--- conflicted
+++ resolved
@@ -7,24 +7,17 @@
 # Junior University. See LICENSE.txt for license details.
 #
 import asyncio
-<<<<<<< HEAD
-=======
+from copy import deepcopy
 import dask
-from dask_jobqueue import SLURMCluster
-from dask.distributed import Client, SubprocessCluster, as_completed
+from dask_jobqueue.slurm import SLURMCluster
+from dask.distributed import Client, SubprocessCluster, as_completed, TimeoutError
 from glob import glob
->>>>>>> 333dee6f
 import os
-import re
-from copy import deepcopy
-from glob import glob
-from typing import Any, Dict, List, Sequence
-
-import dask
 import pandas as pd
 import pint
-from dask.distributed import Client, LocalCluster, as_completed
-from dask_jobqueue import SLURMCluster
+import re
+from typing import Any, Dict, List, Sequence
+
 
 from opgee.xml_utils import save_xml
 
@@ -285,7 +278,7 @@
                 # print('.', sep='', end='')
                 client.wait_for_workers(1, 15) # wait for 1 worker with 15 sec timeout
                 break
-            except (dask.distributed.TimeoutError, asyncio.exceptions.TimeoutError) as e:
+            except (TimeoutError, asyncio.exceptions.TimeoutError) as e:
                 pass
                 #print(e) # prints "Only 0/1 workers arrived after 15"
 
@@ -309,7 +302,7 @@
 
     def run_packets(self,
                     packets: Sequence[AbsPacket],
-                    result_type: str = None,
+                    result_type: str = SIMPLE_RESULT,
                     num_engines: int = 0,
                     minutes_per_task: int = 10):
         """
@@ -323,8 +316,6 @@
         :return: (list of FieldResult) results for individual runs.
         """
         timer = Timer('Manager.run_packets')
-
-        result_type = result_type or SIMPLE_RESULT
 
         # This is useful mainly for testing. Any real MCS will use a proper cluster.
         if self.cluster_type == CLUSTER_NONE:
