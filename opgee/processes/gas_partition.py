#
# GasPartition class
#
# Author: Wennan Long
#
# Copyright (c) 2021-2022 The Board of Trustees of the Leland Stanford Junior University.
# See LICENSE.txt for license details.
#
from .. import ureg
from ..combine_streams import combine_streams
from ..core import STP
from ..core import TemperaturePressure
from ..error import OpgeeException
from ..energy import EN_NATURAL_GAS
from ..import_export import N2, CO2_Flooding, NATURAL_GAS
from ..log import getLogger
from ..process import Process
from ..stream import PHASE_GAS, Stream

from .shared import get_init_lifting_stream

_logger = getLogger(__name__)


class GasPartition(Process):
    """
    Gas partition is to check the reasonable amount of gas goes to gas lifting and gas reinjection
    """
    def __init__(self, name, **kwargs):
        super().__init__(name, **kwargs)
        field = self.field
        self.gas = field.gas
        self.gas_lifting = field.gas_lifting

        self.CO2_source = self.attr("CO2_source")
        self.impurity_CH4_in_CO2 = self.attr("impurity_CH4_in_CO2")
        self.impurity_N2_in_CO2 = self.attr("impurity_N2_in_CO2")

        self.imported_NG_comp = field.imported_gas_comp["NG Flooding"]
        self.imported_NG_mass_frac = field.gas.component_mass_fractions(self.imported_NG_comp)

        self.fraction_remaining_gas_inj = field.fraction_remaining_gas_inj
        self.natural_gas_reinjection = field.natural_gas_reinjection
        self.gas_flooding = field.gas_flooding
        self.flood_gas_type = field.flood_gas_type
        self.GLIR = field.GLIR
        self.oil_volume_rate = field.oil_volume_rate
<<<<<<< HEAD
        self.iteration_tolerance = field.model.attr("iteration_tolerance")
=======
        self.WOR = field.WOR
        self.iteration_tolerance = self.model.attr("iteration_tolerance")
>>>>>>> ef40de11
        self.flood_gas_type = field.flood_gas_type
        self.N2_flooding_tp = TemperaturePressure(self.attr("N2_flooding_temp"),
                                                  self.attr("N2_flooding_press"))
        self.C1_flooding_tp = TemperaturePressure(self.attr("C1_flooding_temp"),
                                                  self.attr("C1_flooding_press"))
        self.CO2_flooding_tp = TemperaturePressure(self.attr("CO2_flooding_temp"),
                                                   self.attr("CO2_flooding_press"))

        self.GFIR = field.GFIR
        self.gas_flooding_vol_rate = self.oil_volume_rate * self.GFIR
        self.is_first_loop = True
        self.is_gas_flooding_visited = False
        self.reset_flag = False

    def run(self, analysis):
        self.print_running_msg()
        field = self.field
        import_product = field.import_export
        WOR = field.attr("WOR")
        gas_lifting_vol_rate = self.oil_volume_rate * (1 + WOR) * self.GLIR

        exported_gas_stream = Stream("exported_gas_stream", tp=field.stp)

        if not self.all_streams_ready("gas for gas partition"):
            return

        input = self.find_input_streams("gas for gas partition", combine=True)
        if input.is_uninitialized():
            return
        exported_gas_stream.copy_flow_rates_from(input)

        if self.gas_lifting:
            lifting_gas_to_compressor = self.find_output_stream("lifting gas")
            if self.is_first_loop:
                init_stream = get_init_lifting_stream(self.field.gas,
                                                      input,
                                                      gas_lifting_vol_rate)
                lifting_gas_to_compressor.copy_flow_rates_from(init_stream)
                self.is_first_loop = False


            iteration_series = (lifting_gas_to_compressor.components.gas - input.components.gas).astype(float)
            iteration_series[iteration_series < 0] = 0

            if sum(iteration_series) >= self.iteration_tolerance:
                self.set_iteration_value(iteration_series)
                lifting_gas_to_compressor.copy_flow_rates_from(input)
                return

            exported_gas_stream.subtract_rates_from(lifting_gas_to_compressor, PHASE_GAS)

        if self.gas_flooding and not self.is_gas_flooding_visited:
            reinjected_gas_stream = Stream("reinjected_gas_stream", tp=field.stp)
            self.gas_flooding_setup(import_product, reinjected_gas_stream, exported_gas_stream)
            field.save_process_data(gas_flooding_stream=reinjected_gas_stream)
            self.is_gas_flooding_visited = True

        if self.natural_gas_reinjection:
            reinjected_HC_stream = Stream("reinjected_HC_stream", tp=field.stp)
            NG_energy_flow_rate_needed = field.import_export.import_df[EN_NATURAL_GAS].sum()
            reinjected_gas_energy_flow_rate = field.gas.energy_flow_rate(exported_gas_stream)
            if reinjected_gas_energy_flow_rate <= NG_energy_flow_rate_needed:
                reinjected_HC_stream.set_tp(exported_gas_stream.tp)
                exported_gas_stream.reset()
                exported_gas_stream.set_tp(reinjected_HC_stream.tp)
            else:
                fuel_stream = Stream("fuel_stream", tp=exported_gas_stream.tp)
                fuel_stream.copy_flow_rates_from(exported_gas_stream)
                fuel_fraction = NG_energy_flow_rate_needed / reinjected_gas_energy_flow_rate
                fuel_stream.multiply_flow_rates(fuel_fraction)

                reinjected_HC_stream.copy_flow_rates_from(exported_gas_stream)
                reinjected_HC_stream.subtract_rates_from(fuel_stream)
                reinjected_HC_stream.multiply_flow_rates(self.fraction_remaining_gas_inj)

                exported_gas_stream.subtract_rates_from(reinjected_HC_stream)
                exported_gas_stream.subtract_rates_from(fuel_stream)

            gas_to_reinjection = self.find_output_stream("gas for gas reinjection compressor")
            combined_gas_stream = reinjected_HC_stream
            if field.get_process_data("gas_flooding_stream") is not None:
                gas_flooding_stream = field.get_process_data("gas_flooding_stream")
                combined_gas_stream = combine_streams([gas_flooding_stream, reinjected_HC_stream])

            gas_to_reinjection.copy_flow_rates_from(combined_gas_stream)
            field.save_process_data(NG_energy_rate_consumption=min(NG_energy_flow_rate_needed,
                                                                   reinjected_gas_energy_flow_rate))

        exported_gas = self.find_output_stream("gas")
        if field.get_process_data("is_input_from_well") is None:
            exported_gas.copy_flow_rates_from(exported_gas_stream)

        field.save_process_data(exported_gas=exported_gas)
        if self.gas_lifting and not self.reset_flag:
            self.reset_iteration()
            self.reset_flag = True
        self.set_iteration_value(exported_gas.total_flow_rate())

    def gas_flooding_setup(self, import_product, reinjected_gas_stream, exported_gas_stream):
        """
        Set up the gas flooding system for this field.

        The method first checks the type of flooding gas used (either "N2", "NG", or "CO2").
        If the type is not recognized, an exception is raised.

        For each type of gas, the method calculates the mass flow rate, adjusts the reinjected gas stream, and updates
        process data for the field. It also takes care of different scenarios for each type of gas flooding (like source of CO2,
        required imported natural gas etc.).

        If the reinjected gas stream has a non-zero total flow rate, the flow rates are copied to the gas for gas reinjection compressor.

        :param import_product: (ImportProduct) import product object
        :param reinjected_gas_stream: (Stream) gas stream being reinjected into the reservoir
        :param exported_gas_stream: (Stream) gas stream being exported from the field
        :raises: OpgeeException if flood_gas_type is not in known gas types ("N2", "NG", "CO2")
        :return: None
        """

        field = self.field

        known_types = ["N2", "NG", "CO2"]
        if self.flood_gas_type not in known_types:
            raise OpgeeException(f"{self.flood_gas_type} is not in the known gas type: {known_types}")

        if self.flood_gas_type == "N2":
            N2_mass_rate = self.gas_flooding_vol_rate * field.gas.component_gas_rho_STP["N2"]
            reinjected_gas_stream.set_gas_flow_rate("N2", N2_mass_rate)
            reinjected_gas_stream.set_tp(self.N2_flooding_tp)
            field.save_process_data(N2_reinjection_volume_rate=self.gas_flooding_vol_rate)

            import_product.set_import(self.name, N2, N2_mass_rate)
        elif self.flood_gas_type == "CO2":
            CO2_mass_rate = self.gas_flooding_vol_rate * field.gas.component_gas_rho_STP["CO2"]
            if field.get_process_data("CO2_flooding_rate_init") is None:
                field.save_process_data(CO2_flooding_rate_init=CO2_mass_rate)
            prod_CO2_mass_rate = exported_gas_stream.gas_flow_rate("CO2")
            CO2_mass_rate = max(ureg.Quantity(0, "tonne/day"), CO2_mass_rate - prod_CO2_mass_rate)

            impurity_type = "C1" if self.CO2_source == "Natural subsurface reservoir" else "N2"
            impurity_rate = self.impurity_CH4_in_CO2 if impurity_type == "C1" else self.impurity_N2_in_CO2
            impurity_mass_rate = CO2_mass_rate * impurity_rate
            reinjected_gas_stream.set_gas_flow_rate(impurity_type, impurity_mass_rate)

            reinjected_gas_stream.set_gas_flow_rate("CO2", CO2_mass_rate)
            reinjected_gas_stream.set_tp(self.CO2_flooding_tp)

            import_product.set_import(self.name, CO2_Flooding, CO2_mass_rate + impurity_mass_rate)
            field.save_process_data(CO2_mass_rate=CO2_mass_rate)
        else:
            input_STP = Stream("input_stream_at_STP", tp=STP)
            if exported_gas_stream is None:
                exported_gas_mass_rate = ureg.Quantity(0, "tonne/day")
            else:
                exported_gas_mass_rate = exported_gas_stream.total_gas_rate()
                input_STP.copy_flow_rates_from(exported_gas_stream, tp=STP)

            exported_gas_volume_rate = exported_gas_mass_rate / field.gas.density(input_STP)

            NG_flooding_volume_rate = self.gas_flooding_vol_rate

            # The mass of produced processed NG is enough for NG flooding
            if NG_flooding_volume_rate < exported_gas_volume_rate:
                NG_flooding_mass_rate = NG_flooding_volume_rate * field.gas.density(input_STP)
                reinjected_gas_series = \
                    NG_flooding_mass_rate * field.gas.component_mass_fractions(field.gas.component_molar_fractions(exported_gas_stream))
                reinjected_gas_stream.set_rates_from_series(reinjected_gas_series, PHASE_GAS)
                reinjected_gas_stream.set_tp(exported_gas_stream.tp)
                exported_gas_stream.subtract_rates_from(reinjected_gas_stream, PHASE_GAS)

            # The imported NG is need for NG flooding
            else:
                imported_NG_series = ((NG_flooding_volume_rate - exported_gas_volume_rate) *
                                      self.imported_NG_comp * self.model.const('mol-per-scf'))
                imported_NG_series *= field.gas.component_MW[imported_NG_series.index]
                imported_NG_stream = Stream("imported_NG_stream", tp=self.C1_flooding_tp)
                imported_NG_stream.set_rates_from_series(imported_NG_series, PHASE_GAS)
                imported_NG_energy_rate = field.gas.energy_flow_rate(imported_NG_stream)

                reinjected_gas_stream = imported_NG_stream
                if exported_gas_stream is not None:
                    reinjected_gas_stream.add_flow_rates_from(exported_gas_stream)
                exported_gas_stream.reset()
                exported_gas_stream.set_tp(tp=STP)
                import_product.set_import(self.name, NATURAL_GAS, imported_NG_energy_rate)

        gas_to_reinjection = self.find_output_stream("gas for gas reinjection compressor")
        if reinjected_gas_stream.total_flow_rate().m != 0:
            gas_to_reinjection.copy_flow_rates_from(reinjected_gas_stream)<|MERGE_RESOLUTION|>--- conflicted
+++ resolved
@@ -26,10 +26,43 @@
     """
     Gas partition is to check the reasonable amount of gas goes to gas lifting and gas reinjection
     """
+
     def __init__(self, name, **kwargs):
         super().__init__(name, **kwargs)
         field = self.field
         self.gas = field.gas
+
+        self.gas_lifting = None
+        self.CO2_source = None
+        self.impurity_CH4_in_CO2 = None
+        self.impurity_N2_in_CO2 = None
+        self.imported_NG_comp = None
+        self.imported_NG_mass_frac = None
+
+        self.fraction_remaining_gas_inj = None
+        self.natural_gas_reinjection = None
+        self.gas_flooding = None
+        self.flood_gas_type = None
+        self.GLIR = None
+        self.oil_volume_rate = None
+        self.WOR = None
+        self.iteration_tolerance = None
+
+        self.flood_gas_type = None
+        self.N2_flooding_tp = None
+        self.C1_flooding_tp = None
+        self.CO2_flooding_tp = None
+
+        self.GFIR = None
+        self.gas_flooding_vol_rate = None
+        self.is_first_loop = None
+        self.is_gas_flooding_visited = None
+        self.reset_flag = None
+
+        self.cache_attributes()
+
+    def cache_attributes(self):
+        field = self.field
         self.gas_lifting = field.gas_lifting
 
         self.CO2_source = self.attr("CO2_source")
@@ -37,7 +70,9 @@
         self.impurity_N2_in_CO2 = self.attr("impurity_N2_in_CO2")
 
         self.imported_NG_comp = field.imported_gas_comp["NG Flooding"]
-        self.imported_NG_mass_frac = field.gas.component_mass_fractions(self.imported_NG_comp)
+        self.imported_NG_mass_frac = field.gas.component_mass_fractions(
+            self.imported_NG_comp
+        )
 
         self.fraction_remaining_gas_inj = field.fraction_remaining_gas_inj
         self.natural_gas_reinjection = field.natural_gas_reinjection
@@ -45,19 +80,19 @@
         self.flood_gas_type = field.flood_gas_type
         self.GLIR = field.GLIR
         self.oil_volume_rate = field.oil_volume_rate
-<<<<<<< HEAD
-        self.iteration_tolerance = field.model.attr("iteration_tolerance")
-=======
         self.WOR = field.WOR
         self.iteration_tolerance = self.model.attr("iteration_tolerance")
->>>>>>> ef40de11
+
         self.flood_gas_type = field.flood_gas_type
-        self.N2_flooding_tp = TemperaturePressure(self.attr("N2_flooding_temp"),
-                                                  self.attr("N2_flooding_press"))
-        self.C1_flooding_tp = TemperaturePressure(self.attr("C1_flooding_temp"),
-                                                  self.attr("C1_flooding_press"))
-        self.CO2_flooding_tp = TemperaturePressure(self.attr("CO2_flooding_temp"),
-                                                   self.attr("CO2_flooding_press"))
+        self.N2_flooding_tp = TemperaturePressure(
+            self.attr("N2_flooding_temp"), self.attr("N2_flooding_press")
+        )
+        self.C1_flooding_tp = TemperaturePressure(
+            self.attr("C1_flooding_temp"), self.attr("C1_flooding_press")
+        )
+        self.CO2_flooding_tp = TemperaturePressure(
+            self.attr("CO2_flooding_temp"), self.attr("CO2_flooding_press")
+        )
 
         self.GFIR = field.GFIR
         self.gas_flooding_vol_rate = self.oil_volume_rate * self.GFIR
@@ -85,14 +120,15 @@
         if self.gas_lifting:
             lifting_gas_to_compressor = self.find_output_stream("lifting gas")
             if self.is_first_loop:
-                init_stream = get_init_lifting_stream(self.field.gas,
-                                                      input,
-                                                      gas_lifting_vol_rate)
+                init_stream = get_init_lifting_stream(
+                    self.field.gas, input, gas_lifting_vol_rate
+                )
                 lifting_gas_to_compressor.copy_flow_rates_from(init_stream)
                 self.is_first_loop = False
 
-
-            iteration_series = (lifting_gas_to_compressor.components.gas - input.components.gas).astype(float)
+            iteration_series = (
+                lifting_gas_to_compressor.components.gas - input.components.gas
+            ).astype(float)
             iteration_series[iteration_series < 0] = 0
 
             if sum(iteration_series) >= self.iteration_tolerance:
@@ -100,18 +136,26 @@
                 lifting_gas_to_compressor.copy_flow_rates_from(input)
                 return
 
-            exported_gas_stream.subtract_rates_from(lifting_gas_to_compressor, PHASE_GAS)
+            exported_gas_stream.subtract_rates_from(
+                lifting_gas_to_compressor, PHASE_GAS
+            )
 
         if self.gas_flooding and not self.is_gas_flooding_visited:
             reinjected_gas_stream = Stream("reinjected_gas_stream", tp=field.stp)
-            self.gas_flooding_setup(import_product, reinjected_gas_stream, exported_gas_stream)
+            self.gas_flooding_setup(
+                import_product, reinjected_gas_stream, exported_gas_stream
+            )
             field.save_process_data(gas_flooding_stream=reinjected_gas_stream)
             self.is_gas_flooding_visited = True
 
         if self.natural_gas_reinjection:
             reinjected_HC_stream = Stream("reinjected_HC_stream", tp=field.stp)
-            NG_energy_flow_rate_needed = field.import_export.import_df[EN_NATURAL_GAS].sum()
-            reinjected_gas_energy_flow_rate = field.gas.energy_flow_rate(exported_gas_stream)
+            NG_energy_flow_rate_needed = field.import_export.import_df[
+                EN_NATURAL_GAS
+            ].sum()
+            reinjected_gas_energy_flow_rate = field.gas.energy_flow_rate(
+                exported_gas_stream
+            )
             if reinjected_gas_energy_flow_rate <= NG_energy_flow_rate_needed:
                 reinjected_HC_stream.set_tp(exported_gas_stream.tp)
                 exported_gas_stream.reset()
@@ -119,25 +163,36 @@
             else:
                 fuel_stream = Stream("fuel_stream", tp=exported_gas_stream.tp)
                 fuel_stream.copy_flow_rates_from(exported_gas_stream)
-                fuel_fraction = NG_energy_flow_rate_needed / reinjected_gas_energy_flow_rate
+                fuel_fraction = (
+                    NG_energy_flow_rate_needed / reinjected_gas_energy_flow_rate
+                )
                 fuel_stream.multiply_flow_rates(fuel_fraction)
 
                 reinjected_HC_stream.copy_flow_rates_from(exported_gas_stream)
                 reinjected_HC_stream.subtract_rates_from(fuel_stream)
-                reinjected_HC_stream.multiply_flow_rates(self.fraction_remaining_gas_inj)
+                reinjected_HC_stream.multiply_flow_rates(
+                    self.fraction_remaining_gas_inj
+                )
 
                 exported_gas_stream.subtract_rates_from(reinjected_HC_stream)
                 exported_gas_stream.subtract_rates_from(fuel_stream)
 
-            gas_to_reinjection = self.find_output_stream("gas for gas reinjection compressor")
+            gas_to_reinjection = self.find_output_stream(
+                "gas for gas reinjection compressor"
+            )
             combined_gas_stream = reinjected_HC_stream
             if field.get_process_data("gas_flooding_stream") is not None:
                 gas_flooding_stream = field.get_process_data("gas_flooding_stream")
-                combined_gas_stream = combine_streams([gas_flooding_stream, reinjected_HC_stream])
+                combined_gas_stream = combine_streams(
+                    [gas_flooding_stream, reinjected_HC_stream]
+                )
 
             gas_to_reinjection.copy_flow_rates_from(combined_gas_stream)
-            field.save_process_data(NG_energy_rate_consumption=min(NG_energy_flow_rate_needed,
-                                                                   reinjected_gas_energy_flow_rate))
+            field.save_process_data(
+                NG_energy_rate_consumption=min(
+                    NG_energy_flow_rate_needed, reinjected_gas_energy_flow_rate
+                )
+            )
 
         exported_gas = self.find_output_stream("gas")
         if field.get_process_data("is_input_from_well") is None:
@@ -149,7 +204,9 @@
             self.reset_flag = True
         self.set_iteration_value(exported_gas.total_flow_rate())
 
-    def gas_flooding_setup(self, import_product, reinjected_gas_stream, exported_gas_stream):
+    def gas_flooding_setup(
+        self, import_product, reinjected_gas_stream, exported_gas_stream
+    ):
         """
         Set up the gas flooding system for this field.
 
@@ -173,31 +230,49 @@
 
         known_types = ["N2", "NG", "CO2"]
         if self.flood_gas_type not in known_types:
-            raise OpgeeException(f"{self.flood_gas_type} is not in the known gas type: {known_types}")
+            raise OpgeeException(
+                f"{self.flood_gas_type} is not in the known gas type: {known_types}"
+            )
 
         if self.flood_gas_type == "N2":
-            N2_mass_rate = self.gas_flooding_vol_rate * field.gas.component_gas_rho_STP["N2"]
+            N2_mass_rate = (
+                self.gas_flooding_vol_rate * field.gas.component_gas_rho_STP["N2"]
+            )
             reinjected_gas_stream.set_gas_flow_rate("N2", N2_mass_rate)
             reinjected_gas_stream.set_tp(self.N2_flooding_tp)
-            field.save_process_data(N2_reinjection_volume_rate=self.gas_flooding_vol_rate)
+            field.save_process_data(
+                N2_reinjection_volume_rate=self.gas_flooding_vol_rate
+            )
 
             import_product.set_import(self.name, N2, N2_mass_rate)
         elif self.flood_gas_type == "CO2":
-            CO2_mass_rate = self.gas_flooding_vol_rate * field.gas.component_gas_rho_STP["CO2"]
+            CO2_mass_rate = (
+                self.gas_flooding_vol_rate * field.gas.component_gas_rho_STP["CO2"]
+            )
             if field.get_process_data("CO2_flooding_rate_init") is None:
                 field.save_process_data(CO2_flooding_rate_init=CO2_mass_rate)
             prod_CO2_mass_rate = exported_gas_stream.gas_flow_rate("CO2")
-            CO2_mass_rate = max(ureg.Quantity(0, "tonne/day"), CO2_mass_rate - prod_CO2_mass_rate)
-
-            impurity_type = "C1" if self.CO2_source == "Natural subsurface reservoir" else "N2"
-            impurity_rate = self.impurity_CH4_in_CO2 if impurity_type == "C1" else self.impurity_N2_in_CO2
+            CO2_mass_rate = max(
+                ureg.Quantity(0, "tonne/day"), CO2_mass_rate - prod_CO2_mass_rate
+            )
+
+            impurity_type = (
+                "C1" if self.CO2_source == "Natural subsurface reservoir" else "N2"
+            )
+            impurity_rate = (
+                self.impurity_CH4_in_CO2
+                if impurity_type == "C1"
+                else self.impurity_N2_in_CO2
+            )
             impurity_mass_rate = CO2_mass_rate * impurity_rate
             reinjected_gas_stream.set_gas_flow_rate(impurity_type, impurity_mass_rate)
 
             reinjected_gas_stream.set_gas_flow_rate("CO2", CO2_mass_rate)
             reinjected_gas_stream.set_tp(self.CO2_flooding_tp)
 
-            import_product.set_import(self.name, CO2_Flooding, CO2_mass_rate + impurity_mass_rate)
+            import_product.set_import(
+                self.name, CO2_Flooding, CO2_mass_rate + impurity_mass_rate
+            )
             field.save_process_data(CO2_mass_rate=CO2_mass_rate)
         else:
             input_STP = Stream("input_stream_at_STP", tp=STP)
@@ -207,25 +282,42 @@
                 exported_gas_mass_rate = exported_gas_stream.total_gas_rate()
                 input_STP.copy_flow_rates_from(exported_gas_stream, tp=STP)
 
-            exported_gas_volume_rate = exported_gas_mass_rate / field.gas.density(input_STP)
+            exported_gas_volume_rate = exported_gas_mass_rate / field.gas.density(
+                input_STP
+            )
 
             NG_flooding_volume_rate = self.gas_flooding_vol_rate
 
             # The mass of produced processed NG is enough for NG flooding
             if NG_flooding_volume_rate < exported_gas_volume_rate:
-                NG_flooding_mass_rate = NG_flooding_volume_rate * field.gas.density(input_STP)
-                reinjected_gas_series = \
-                    NG_flooding_mass_rate * field.gas.component_mass_fractions(field.gas.component_molar_fractions(exported_gas_stream))
-                reinjected_gas_stream.set_rates_from_series(reinjected_gas_series, PHASE_GAS)
+                NG_flooding_mass_rate = NG_flooding_volume_rate * field.gas.density(
+                    input_STP
+                )
+                reinjected_gas_series = (
+                    NG_flooding_mass_rate
+                    * field.gas.component_mass_fractions(
+                        field.gas.component_molar_fractions(exported_gas_stream)
+                    )
+                )
+                reinjected_gas_stream.set_rates_from_series(
+                    reinjected_gas_series, PHASE_GAS
+                )
                 reinjected_gas_stream.set_tp(exported_gas_stream.tp)
-                exported_gas_stream.subtract_rates_from(reinjected_gas_stream, PHASE_GAS)
+                exported_gas_stream.subtract_rates_from(
+                    reinjected_gas_stream, PHASE_GAS
+                )
 
             # The imported NG is need for NG flooding
             else:
-                imported_NG_series = ((NG_flooding_volume_rate - exported_gas_volume_rate) *
-                                      self.imported_NG_comp * self.model.const('mol-per-scf'))
+                imported_NG_series = (
+                    (NG_flooding_volume_rate - exported_gas_volume_rate)
+                    * self.imported_NG_comp
+                    * self.model.const("mol-per-scf")
+                )
                 imported_NG_series *= field.gas.component_MW[imported_NG_series.index]
-                imported_NG_stream = Stream("imported_NG_stream", tp=self.C1_flooding_tp)
+                imported_NG_stream = Stream(
+                    "imported_NG_stream", tp=self.C1_flooding_tp
+                )
                 imported_NG_stream.set_rates_from_series(imported_NG_series, PHASE_GAS)
                 imported_NG_energy_rate = field.gas.energy_flow_rate(imported_NG_stream)
 
@@ -234,8 +326,12 @@
                     reinjected_gas_stream.add_flow_rates_from(exported_gas_stream)
                 exported_gas_stream.reset()
                 exported_gas_stream.set_tp(tp=STP)
-                import_product.set_import(self.name, NATURAL_GAS, imported_NG_energy_rate)
-
-        gas_to_reinjection = self.find_output_stream("gas for gas reinjection compressor")
+                import_product.set_import(
+                    self.name, NATURAL_GAS, imported_NG_energy_rate
+                )
+
+        gas_to_reinjection = self.find_output_stream(
+            "gas for gas reinjection compressor"
+        )
         if reinjected_gas_stream.total_flow_rate().m != 0:
             gas_to_reinjection.copy_flow_rates_from(reinjected_gas_stream)