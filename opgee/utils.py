--- conflicted
+++ resolved
@@ -249,10 +249,7 @@
         res = res.union(set(r))
     return list(res)
 
-<<<<<<< HEAD
-=======
-
->>>>>>> 24df7d40
+
 def flatten(listOfLists):
     """
     Flatten one level of nesting given a list of lists. That is, convert
